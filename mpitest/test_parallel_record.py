--- conflicted
+++ resolved
@@ -2,15 +2,11 @@
 import errno
 import os
 import unittest
-<<<<<<< HEAD
 from shutil import rmtree
 from tempfile import mkdtemp
-from openmdao.core import Problem
-=======
-
-from openmdao.api import Problem, DumpRecorder
->>>>>>> a6b16b71
+from openmdao.core.problem import Problem
 from openmdao.core.mpi_wrap import MPI
+from openmdao.recorders.dump_recorder import DumpRecorder
 from openmdao.test.simple_comps import FanInGrouped
 from openmdao.test.mpi_util import MPITestCase
 from six import iteritems
