--- conflicted
+++ resolved
@@ -2,20 +2,6 @@
 March 12, 2016
 
 Features
-<<<<<<< HEAD
-* Problem has run_once method, which (surprisingly!) runs through a model one time 
-* Problem.check_partial_derivatives() and Problem.check_total_derivatives() call run_once() automatically, if model has not been run
-* Improved error msg when you have multiple connected parameters with no ultimate src, but different units or initial values
-* Internal refactor of relevance reduction in the LinearGaussSeidel solver
-* Added Implicit Components tutorials
-* Added a secondary validation option for check_partial_derivatives via fd_options['extra_check_partials_form'], useful to compare complex-step with FD. 
-
-BugFixes
-* Bug fix for petscKSP in parallel
-* integer values for scalar and adder are supported
-
----------------------------------------------------------------------------------------------------
-=======
 * Problem has run_once method, which (surprisingly!) runs through a model one time.  
 * Problem.check_partial_derivatives() and Problem.check_total_derivatives() call run_once() automatically, if model has not been run.
 * Improved error msg when you have multiple connected parameters with no ultimate src, but different units or initial values.
@@ -27,8 +13,6 @@
 * Bug fix for petscKSP in parallel.
 * Integer values for scalar and adder are supported.
 ---------------------------------------------------------------------------------------------------
-
->>>>>>> ef0b0c5e
 OpenMDAO Version 1.6.0 Alpha Release Notes
 March 1, 2016
 
