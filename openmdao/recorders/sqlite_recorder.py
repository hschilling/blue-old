--- conflicted
+++ resolved
@@ -240,19 +240,6 @@
         """
         Record an iteration using system options.
         """
-<<<<<<< HEAD
-
-        # TODO_RECORDER - clean this up
-        # if not hasattr(object_requesting_recording,'pathname'):
-        #     pass
-        # print('recording_system', object_requesting_recording.pathname, metadata['caller'], object_requesting_recording._inputs._data[0])
-
-        inputs_array = None
-        outputs_array = None
-        residuals_array = None
-
-        inputs, outputs, residuals = object_requesting_recording.get_nonlinear_vectors()
-=======
         if method not in ['_apply_linear', '_apply_nonlinear', '_solve_linear',
                           '_solve_nonlinear']:
             raise ValueError("method must not be one of: '_apply_linear, "
@@ -263,7 +250,6 @@
         else:
             inputs, outputs, residuals = object_requesting_recording.get_linear_vectors()
 
->>>>>>> 2fe423d5
         inputs_array = outputs_array = residuals_array = None
 
         # Inputs
