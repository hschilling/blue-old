"""
Class definition for SqliteRecorder, which provides dictionary backed by SQLite.
"""

import cPickle
import io
import numpy as np
from six import iteritems
import sqlite3

from openmdao.recorders.base_recorder import BaseRecorder
from openmdao.core.driver import Driver
from openmdao.core.system import System
from openmdao.solvers.solver import Solver, NonlinearSolver
from openmdao.utils.record_util import format_iteration_coordinate


def array_to_blob(array):
    """
    Make numpy array in to BLOB type.

    Convert a numpy array to something that can be written
    to a BLOB field in sqlite
    
    TODO: move this to a util file?
    """
    out = io.BytesIO()
    np.save(out, array)
    out.seek(0)
    return sqlite3.Binary(out.read())


def blob_to_array(blob):
    """
    Convert sqlite BLOB to numpy array.
    
    TODO: move this to a util file?
    """
    out = io.BytesIO(blob)
    out.seek(0)
    return np.load(out)


format_version = 1


class SqliteRecorder(BaseRecorder):
    """
    Recorder that saves cases in a sqlite db.

    Attributes
    ----------
    
    model_viewer_data : dict
        Dict that holds the data needed to generate N2 diagram
    con
        Connection to the sqlite3 database
    """

    def __init__(self, out):
        """
        Initialize.
        """
        super(SqliteRecorder, self).__init__()

        self.model_viewer_data = None
<<<<<<< HEAD
=======

        # isolation_level=None causes autocommit
>>>>>>> 09f28dec
        self.con = sqlite3.connect(out, isolation_level=None)

        self.cursor = self.con.cursor()

        self.cursor.execute("CREATE TABLE metadata( format_version INT)")
        self.cursor.execute("INSERT INTO metadata(format_version) VALUES(?)", (format_version,))

        # used to keep track of the order of the case records across all three tables
        self.cursor.execute("CREATE TABLE global_iterations(id INTEGER PRIMARY KEY, record_type TEXT, rowid INT)")
        self.cursor.execute("CREATE TABLE driver_iterations(id INTEGER PRIMARY KEY, counter INT,"
                         "iteration_coordinate TEXT, timestamp REAL, success INT, msg TEXT, "
                         "desvars BLOB, responses BLOB, objectives BLOB, constraints BLOB)")
        self.cursor.execute("CREATE TABLE system_iterations(id INTEGER PRIMARY KEY, counter INT, "
                         "iteration_coordinate TEXT,  timestamp REAL, success INT, msg TEXT, "
                         "inputs BLOB, outputs BLOB, residuals BLOB)")
        self.cursor.execute("CREATE TABLE solver_iterations(id INTEGER PRIMARY KEY, counter INT, "
                         "iteration_coordinate TEXT, timestamp REAL, success INT, msg TEXT, "
                         "abs_err REAL, rel_err REAL, solver_output BLOB, solver_residuals BLOB)")

        self.cursor.execute("CREATE TABLE driver_metadata(id TEXT PRIMARY KEY, "
                         "model_viewer_data BLOB)")
        self.cursor.execute("CREATE TABLE system_metadata(id TEXT PRIMARY KEY,"
                         " scaling_factors BLOB)")
        self.cursor.execute("CREATE TABLE solver_metadata(id TEXT PRIMARY KEY, solver_options BLOB,"
                         " solver_class TEXT)")

    def startup(self, object_requesting_recording):
        """
        Startup.
        """
        super(SqliteRecorder, self).startup(object_requesting_recording)
        #TODO_RECORDERS - remove this method if never anything added

    def record_iteration(self, object_requesting_recording, metadata, **kwargs):
        """
        Store the provided data in the sqlite file using the iteration coordinate for the key.
        
        Args
        ----
        object_requesting_recording: object
            The item, a System, Solver, or Driver that wants to record an iteration.
        metadata : dict
            Dictionary containing execution metadata (e.g. iteration coordinate).
        **kwargs :
            Various keyword arguments needed for System or Solver recordings.
        """
        super(SqliteRecorder, self).record_iteration(object_requesting_recording, metadata)

        if isinstance(object_requesting_recording, Driver):
            self.record_iteration_driver(object_requesting_recording, metadata)

        elif isinstance(object_requesting_recording, System):
            self.record_iteration_system(object_requesting_recording, metadata, kwargs['method'])

        elif isinstance(object_requesting_recording, Solver):
            self.record_iteration_solver(object_requesting_recording, metadata, kwargs['abs'],
                                         kwargs['rel'])
        else:
            raise ValueError("Recorders must be attached to Drivers, Systems, or Solvers.")

    def record_iteration_driver(self, object_requesting_recording, metadata):
        """
        Record an iteration using the driver options.
        
        Args
        ----
        object_requesting_recording: Driver
            The Driver object that wants to record an iteration.
        metadata : dict
            Dictionary containing execution metadata (e.g. iteration coordinate).
        """
        # make a nested numpy named array using the example
        #   http://stackoverflow.com/questions/19201868/how-to-set-dtype-for-nested-numpy-ndarray
        # e.g.
        # table = np.array(data, dtype=[('instrument', 'S32'),
        #                        ('filter', 'S64'),
        #                        ('response', [('linenumber', 'i'),
        #                                      ('wavelength', 'f'),
        #                                      ('throughput', 'f')], (2,))
        #                       ])

        desvars_array = None
        responses_array = None
        objectives_array = None
        constraints_array = None

        # Just an example of the syntax for creating a numpy structured array
        # arr = np.zeros((1,), dtype=[('dv_x','(5,)f8'),('dv_y','(10,)f8')])

        # This returns a dict of names and values. Use this to build up the tuples of
        # used for the dtypes in the creation of the numpy structured array
        # we want to write to sqlite
        if self.options['record_desvars']:
            if (self._filtered_driver):
                desvars_values = \
                    object_requesting_recording.get_design_var_values(self._filtered_driver['des'])
            else:
                desvars_values = object_requesting_recording.get_design_var_values()

            if desvars_values:
                dtype_tuples = []
                for name, value in iteritems(desvars_values):
                    tple = (name, '{}f8'.format(value.shape))
                    dtype_tuples.append(tple)

                desvars_array = np.zeros((1,), dtype=dtype_tuples)

                for name, value in iteritems(desvars_values):
                    desvars_array[name] = value

        if self.options['record_responses']:
            if (self._filtered_driver):
                responses_values = \
                    object_requesting_recording.get_response_values(self._filtered_driver['res'])
            else:
                responses_values = object_requesting_recording.get_response_values()

            if responses_values:
                dtype_tuples = []
                for name, value in iteritems(responses_values):
                    tple = (name, '{}f8'.format(value.shape))
                    dtype_tuples.append(tple)

                responses_array = np.zeros((1,), dtype=dtype_tuples)

                for name, value in iteritems(responses_values):
                    responses_array[name] = value

        if self.options['record_objectives']:
            if (self._filtered_driver):
                objectives_values = \
                    object_requesting_recording.get_objective_values(self._filtered_driver['obj'])
            else:
                objectives_values = object_requesting_recording.get_objective_values()

            if objectives_values:
                dtype_tuples = []
                for name, value in iteritems(objectives_values):
                    tple = (name, '{}f8'.format(value.shape))
                    dtype_tuples.append(tple)

                objectives_array = np.zeros((1,), dtype=dtype_tuples)

                for name, value in iteritems(objectives_values):
                    objectives_array[name] = value

        if self.options['record_constraints']:
            if (self._filtered_driver):
                constraints_values = \
                    object_requesting_recording.get_constraint_values(self._filtered_driver['con'])
            else:
                constraints_values = object_requesting_recording.get_constraint_values()

            if constraints_values:
                dtype_tuples = []
                for name, value in iteritems(constraints_values):
                    tple = (name, '{}f8'.format(value.shape))
                    dtype_tuples.append(tple)

                constraints_array = np.zeros((1,), dtype=dtype_tuples)

                for name, value in iteritems(constraints_values):
                    constraints_array[name] = value

        desvars_blob = array_to_blob(desvars_array)
        responses_blob = array_to_blob(responses_array)
        objectives_blob = array_to_blob(objectives_array)
        constraints_blob = array_to_blob(constraints_array)

        self.cursor.execute("INSERT INTO driver_iterations(counter, iteration_coordinate, timestamp, "
                         "success, msg, desvars , responses , objectives , constraints ) "
                         "VALUES(?,?,?,?,?,?,?,?,?)", (self._counter, format_iteration_coordinate(metadata['coord']),
                                                     metadata['timestamp'], metadata['success'],
                                                     metadata['msg'], desvars_blob,
                                                     responses_blob, objectives_blob,
                                                     constraints_blob))
        self.con.execute("INSERT INTO global_iterations(record_type, rowid) VALUES(?,?)",('driver', self.cursor.lastrowid))

    def record_iteration_system(self, object_requesting_recording, metadata, method):
        """
        Record an iteration using system options.
        
        Args
        ----
        object_requesting_recording: System
            The System object that wants to record an iteration.
        metadata : dict
            Dictionary containing execution metadata (e.g. iteration coordinate).
        method : str
            The method that called record_iteration. One of '_apply_linear', '_solve_linear',
            '_apply_nonlinear,' '_solve_nonlinear'. Behavior varies based on from which function
            record_iteration was called.
        """
        if method not in ['_apply_linear', '_apply_nonlinear', '_solve_linear',
                          '_solve_nonlinear']:
            raise ValueError("method must not be one of: '_apply_linear, "
                             "_apply_nonlinear, _solve_linear, _solve_nonlinear'")

        if 'nonlinear' in method:
            inputs, outputs, residuals = object_requesting_recording.get_nonlinear_vectors()
        else:
            inputs, outputs, residuals = object_requesting_recording.get_linear_vectors()

        inputs_array = outputs_array = residuals_array = None

        # Inputs
        if self.options['record_inputs'] and inputs._names:
            ins = {}
            if 'i' in self._filtered_system:
                # use filtered inputs
                for inp in self._filtered_system['i']:
                    if inp in inputs._names:
                        ins[inp] = inputs._names[inp]
            else:
                # use all the inputs
                ins = inputs._names

            dtype_tuples = []
            for name, value in iteritems(ins):
                tple = (name, '({},)f8'.format(len(value)))
                dtype_tuples.append(tple)

            inputs_array = np.zeros((1,), dtype=dtype_tuples)
            for name, value in iteritems(ins):
                inputs_array[name] = value

        # Outputs
        if self.options['record_outputs'] and outputs._names:
            outs = {}

            if 'o' in self._filtered_system:
                # use outputs from filtered list.
                for out in self._filtered_system['o']:
                    if out in outputs._names:
                        outs[out] = outputs._names[out]
            else:
                # use all the outputs
                outs = outputs._names

            dtype_tuples = []
            for name, value in iteritems(outs):
                tple = (name, '({},)f8'.format(len(value)))
                dtype_tuples.append(tple)

            outputs_array = np.zeros((1,), dtype=dtype_tuples)
            for name, value in iteritems(outs):
                outputs_array[name] = value

        # Residuals
        if self.options['record_residuals'] and residuals._names:
            resids = {}

            if 'r' in self._filtered_system:
                # use filtered residuals
                for res in self._filtered_system['r']:
                    if res in residuals._names:
                        resids[res] = residuals._names[res]
            else:
                # use all the residuals
                resids = residuals._names

            dtype_tuples = []
            if resids:
                for name, value in iteritems(resids):
                    tple = (name, '({},)f8'.format(len(value)))
                    dtype_tuples.append(tple)

                residuals_array = np.zeros((1,), dtype=dtype_tuples)
                for name, value in iteritems(resids):
                    residuals_array[name] = value

        inputs_blob = array_to_blob(inputs_array)
        outputs_blob = array_to_blob(outputs_array)
        residuals_blob = array_to_blob(residuals_array)

        self.cursor.execute("INSERT INTO system_iterations(counter, iteration_coordinate, timestamp, "
                         "success, msg, inputs , outputs , residuals ) "
                         "VALUES(?,?,?,?,?,?,?,?)", (self._counter, format_iteration_coordinate(metadata['coord']),
                                                   metadata['timestamp'], metadata['success'],
                                                   metadata['msg'], inputs_blob,
                                                   outputs_blob, residuals_blob))
        self.cursor.execute("INSERT INTO global_iterations(record_type, rowid) VALUES(?,?)",('system', self.cursor.lastrowid))

    def record_iteration_solver(self, object_requesting_recording, metadata, absolute=None,
                                relative=None):
        """
        Record an iteration using solver options.
        
        Args
        ----
        object_requesting_recording: Solver
            The Solver object that wants to record an iteration.
        metadata : dict
            Dictionary containing execution metadata (e.g. iteration coordinate).
        absolute : float
            The absolute error of the Solver requesting recording. It is not cached in 
            the Solver object, so we pass it in here.
        relative : float
            The relative error of the Solver requesting recording. It is not cached in 
            the Solver object, so we pass it in here.    
        """
        outputs_array = residuals_array = None

        # Go through the recording options of Solver to construct the entry to be inserted.
        if self.options['record_abs_error']:
            abs_error = absolute
        else:
            abs_error = 0.0

        if self.options['record_rel_error']:
            rel_error = relative
        else:
            rel_error = 0.0

        if self.options['record_solver_output']:
            dtype_tuples = []

            if isinstance(object_requesting_recording, NonlinearSolver):
                outputs = object_requesting_recording._system._outputs
            else:  # it's a LinearSolver
                outputs = object_requesting_recording._system._vectors['outputs']

            outs = {}
            if 'out' in self._filtered_solver:
                for outp in outputs._names:
                    outs[outp] = outputs._names[outp]
            else:
                outs = outputs

            if outs:
                for name, value in iteritems(outs):
                    tple = (name, '{}f8'.format(value.shape))
                    dtype_tuples.append(tple)

                outputs_array = np.zeros((1,), dtype=dtype_tuples)

                for name, value in iteritems(outs):
                    outputs_array[name] = value

        if self.options['record_solver_residuals']:
            dtype_tuples = []

            if isinstance(object_requesting_recording, NonlinearSolver):
                residuals = object_requesting_recording._system._residuals
            else:  # it's a LinearSolver
                residuals = object_requesting_recording._system._vectors['residuals']

            res = {}
            if 'res' in self._filtered_solver:
                for rez in residuals._names:
                    res[rez] = residuals._names[rez]
            else:
                res = residuals

            if res:
                for name, value in iteritems(res):
                    tple = (name, '{}f8'.format(value.shape))
                    dtype_tuples.append(tple)

                residuals_array = np.zeros((1,), dtype=dtype_tuples)
                for name, value in iteritems(res):
                    residuals_array[name] = value

        outputs_blob = array_to_blob(outputs_array)
        residuals_blob = array_to_blob(residuals_array)

        self.cursor.execute("INSERT INTO solver_iterations(counter, iteration_coordinate, timestamp, "
                         "success, msg, abs_err, rel_err, solver_output, solver_residuals) "
                         "VALUES(?,?,?,?,?,?,?,?,?)", (self._counter, format_iteration_coordinate(metadata['coord']),
                                                     metadata['timestamp'],
                                                     metadata['success'], metadata['msg'],
                                                     abs_error, rel_error,
                                                     outputs_blob, residuals_blob))
        self.cursor.execute("INSERT INTO global_iterations(record_type, rowid) VALUES(?,?)",('solver', self.cursor.lastrowid))

    def record_metadata(self, object_requesting_recording):
        """
        Route the record_metadata call to the proper object.
        
        Args
        ----
        object_requesting_recording: object
            The object that would like to record its metadata.
        """
        if self.options['record_metadata']:
            if isinstance(object_requesting_recording, Driver):
                self.record_metadata_driver(object_requesting_recording)
            elif isinstance(object_requesting_recording, System):
                self.record_metadata_system(object_requesting_recording)
            elif isinstance(object_requesting_recording, Solver):
                self.record_metadata_solver(object_requesting_recording)

    def record_metadata_driver(self, object_requesting_recording):
        """
        Record driver metadata.
        
        Args
        ----
        object_requesting_recording: Driver
            The Driver that would like to record metadata.
        """
        driver_class = type(object_requesting_recording).__name__
        model_viewer_data = cPickle.dumps(object_requesting_recording._model_viewer_data,
                                          cPickle.HIGHEST_PROTOCOL)
        self.con.execute("INSERT INTO driver_metadata(id, model_viewer_data) "
                         "VALUES(?,:model_viewer_data)", (driver_class,
                                                          sqlite3.Binary(model_viewer_data)))

    def record_metadata_system(self, object_requesting_recording):
        """
        Record system metadata.
        
        Args
        ----
        object_requesting_recording: System
            The System that would like to record metadata.
        """
        scaling_factors = cPickle.dumps(object_requesting_recording._scaling_vecs,
                                        cPickle.HIGHEST_PROTOCOL)

        self.con.execute("INSERT INTO system_metadata(id, scaling_factors) VALUES(?,?)",
                         (object_requesting_recording.pathname,
                          sqlite3.Binary(scaling_factors)))

    def record_metadata_solver(self, object_requesting_recording):
        """
        Record solver metadata.
        
        Args
        ----
        object_requesting_recording: Solver
            The Solver that would like to record metadata.
        """
        path = object_requesting_recording._system.pathname
        solver_class = type(object_requesting_recording).__name__
        id = "%s.%s".format(path, solver_class)

        solver_options = cPickle.dumps(object_requesting_recording.options,
                                       cPickle.HIGHEST_PROTOCOL)
        self.con.execute(
            "INSERT INTO solver_metadata(id, solver_options, solver_class) "
            "VALUES(?, :solver_options,?)", (id, sqlite3.Binary(solver_options), solver_class))

    def close(self):
        """
        Close `out`.
        """
        self.con.close()<|MERGE_RESOLUTION|>--- conflicted
+++ resolved
@@ -64,11 +64,8 @@
         super(SqliteRecorder, self).__init__()
 
         self.model_viewer_data = None
-<<<<<<< HEAD
-=======
 
         # isolation_level=None causes autocommit
->>>>>>> 09f28dec
         self.con = sqlite3.connect(out, isolation_level=None)
 
         self.cursor = self.con.cursor()
