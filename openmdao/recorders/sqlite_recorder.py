"""
Class definition for SqliteRecorder, which provides dictionary backed by SQLite.
"""

import cPickle
import io
import numpy as np
from six import iteritems
import sqlite3

from openmdao.recorders.base_recorder import BaseRecorder
from openmdao.core.driver import Driver
from openmdao.core.system import System
from openmdao.solvers.solver import Solver
from openmdao.utils.record_util import format_iteration_coordinate


def array_to_blob(array):
    """
    Make numpy array in to BLOB type.

    Convert a numpy array to something that can be written
    to a BLOB field in sqlite
    """
    out = io.BytesIO()
    np.save(out, array)
    out.seek(0)
    return sqlite3.Binary(out.read())


def blob_to_array(blob):
    """
    Convert sqlite BLOB to numpy array.
    """
    out = io.BytesIO(blob)
    out.seek(0)
    return np.load(out)


format_version = 1


class SqliteRecorder(BaseRecorder):
    """
    Recorder that saves cases in a sqlite db.

    Args
    ----
    sqlite_dict_args : dict
        Dictionary lf any additional arguments for the SQL db.

    Options
    -------
    options['record_metadata'] :  bool(True)
        Tells recorder whether to record variable attribute metadata.
    options['record_outputs'] :  bool(True)
        Tells recorder whether to record the outputs vector.
    options['record_inputs'] :  bool(False)
        Tells recorder whether to record the inputs vector.
    options['record_residuals'] :  bool(False)
        Tells recorder whether to record the residuals vector.
    options['record_derivs'] :  bool(True)
        Tells recorder whether to record derivatives that are requested by a `Driver`.
    options['includes'] :  list of strings
        Patterns for variables to include in recording.
    options['excludes'] :  list of strings
        Patterns for variables to exclude in recording (processed after includes).
    """

    def __init__(self, out):
        """
        Initialize.
        """
        super(SqliteRecorder, self).__init__()

        self.model_viewer_data = None

        self._counter = 0
        # isolation_level=None causes autocommit
        self.con = sqlite3.connect(out, isolation_level=None)

        self.con.execute("CREATE TABLE metadata( format_version INT)")
        self.con.execute("INSERT INTO metadata(format_version) VALUES(?)", (format_version,))

        self.con.execute("CREATE TABLE driver_iterations(id INTEGER PRIMARY KEY, "
                         "iteration_coordinate TEXT, timestamp REAL, success INT, msg TEXT, "
                         "desvars BLOB, responses BLOB, objectives BLOB, constraints BLOB)")
        self.con.execute("CREATE TABLE system_iterations(id INTEGER PRIMARY KEY, "
                         "iteration_coordinate TEXT,  timestamp REAL, success INT, msg TEXT, "
                         "inputs BLOB, outputs BLOB, residuals BLOB)")
        self.con.execute("CREATE TABLE solver_iterations(id INTEGER PRIMARY KEY, "
                         "iteration_coordinate TEXT, timestamp REAL, success INT, msg TEXT, "
                         "solver_values array)")

        self.con.execute("CREATE TABLE driver_metadata(id TEXT PRIMARY KEY, "
                         "model_viewer_data BLOB)")
        self.con.execute("CREATE TABLE system_metadata(id TEXT PRIMARY KEY,"
                         " scaling_factors BLOB)")
        self.con.execute("CREATE TABLE solver_metadata(id TEXT PRIMARY KEY, solver_options BLOB,"
                         " solver_class TEXT)")

    def startup(self, object_requesting_recording):
        """
        Startup.
        """
        super(SqliteRecorder, self).startup(object_requesting_recording)
        self._counter = 0

    def record_iteration(self, object_requesting_recording, metadata):
        """
        Store the provided data in the sqlite file using the iteration coordinate for the key.
        """
        super(SqliteRecorder, self).record_iteration(object_requesting_recording, metadata)

        # Record an iteration from a Driver
        if isinstance(object_requesting_recording, Driver):
            self.record_iteration_driver(object_requesting_recording, metadata)

        elif isinstance(object_requesting_recording, System):
            self.record_iteration_system(object_requesting_recording, metadata)

        elif isinstance(object_requesting_recording, Solver):
            self.record_iteration_solver(object_requesting_recording, metadata)

        else:
            print ("YOU CAN'T ATTACH A RECORDER TO THIS OBJECT")
            # TODO_RECORDER is this the right way to handle this

    def record_iteration_driver(self, object_requesting_recording, metadata):
        """
        Record an iteration using the driver options.
        """
        # make a nested numpy named array using the example
        #   http://stackoverflow.com/questions/19201868/how-to-set-dtype-for-nested-numpy-ndarray
        # e.g.
        # table = np.array(data, dtype=[('instrument', 'S32'),
        #                        ('filter', 'S64'),
        #                        ('response', [('linenumber', 'i'),
        #                                      ('wavelength', 'f'),
        #                                      ('throughput', 'f')], (2,))
        #                       ])

        desvars_array = None
        responses_array = None
        objectives_array = None
        constraints_array = None

        # Just an example of the syntax for creating a numpy structured array
        # arr = np.zeros((1,), dtype=[('dv_x','(5,)f8'),('dv_y','(10,)f8')])

        # This returns a dict of names and values. Use this to build up the tuples of
        # used for the dtypes in the creation of the numpy structured array
        # we want to write to sqlite
        if self.options['record_desvars']:
            if (self._filtered_driver):
                desvars_values = \
                    object_requesting_recording.get_design_var_values(self._filtered_driver['des'])
            else:
                desvars_values = object_requesting_recording.get_design_var_values()

            if desvars_values:
                dtype_tuples = []
                for name, value in iteritems(desvars_values):
                    tple = (name, '{}f8'.format(value.shape))
                    dtype_tuples.append(tple)

                desvars_array = np.zeros((1,), dtype=dtype_tuples)

                for name, value in iteritems(desvars_values):
                    desvars_array[name] = value

        if self.options['record_responses']:
            if (self._filtered_driver):
                responses_values = \
                    object_requesting_recording.get_response_values(self._filtered_driver['res'])
            else:
                responses_values = object_requesting_recording.get_response_values()

            if responses_values:
                dtype_tuples = []
                for name, value in iteritems(responses_values):
                    tple = (name, '{}f8'.format(value.shape))
                    dtype_tuples.append(tple)

                responses_array = np.zeros((1,), dtype=dtype_tuples)

                for name, value in iteritems(responses_values):
                    responses_array[name] = value

        if self.options['record_objectives']:
            if (self._filtered_driver):
                objectives_values = \
                    object_requesting_recording.get_objective_values(self._filtered_driver['obj'])
            else:
                objectives_values = object_requesting_recording.get_objective_values()

            if objectives_values:
                dtype_tuples = []
                for name, value in iteritems(objectives_values):
                    tple = (name, '{}f8'.format(value.shape))
                    dtype_tuples.append(tple)

                objectives_array = np.zeros((1,), dtype=dtype_tuples)

                for name, value in iteritems(objectives_values):
                    objectives_array[name] = value

        if self.options['record_constraints']:
            if (self._filtered_driver):
                constraints_values = \
                    object_requesting_recording.get_constraint_values(self._filtered_driver['con'])
            else:
                constraints_values = object_requesting_recording.get_constraint_values()

            if constraints_values:
                dtype_tuples = []
                for name, value in iteritems(constraints_values):
                    tple = (name, '{}f8'.format(value.shape))
                    dtype_tuples.append(tple)

                constraints_array = np.zeros((1,), dtype=dtype_tuples)

                for name, value in iteritems(constraints_values):
                    constraints_array[name] = value

        desvars_blob = array_to_blob(desvars_array)
        responses_blob = array_to_blob(responses_array)
        objectives_blob = array_to_blob(objectives_array)
        constraints_blob = array_to_blob(constraints_array)

        self.con.execute("INSERT INTO driver_iterations(iteration_coordinate, timestamp, "
                         "success, msg, desvars , responses , objectives , constraints ) "
                         "VALUES(?,?,?,?,?,?,?,?)", (format_iteration_coordinate(metadata['coord']),
                                                     metadata['timestamp'], metadata['success'],
                                                     metadata['msg'], desvars_blob,
                                                     responses_blob, objectives_blob,
                                                     constraints_blob))

    def record_iteration_system(self, object_requesting_recording, metadata):
        """
        Record an iteration using system options.
        """
<<<<<<< HEAD

        if not hasattr(object_requesting_recording,'pathname'):
            pass

        print('recording_system', object_requesting_recording.pathname, metadata['caller'], object_requesting_recording._inputs._data[0])

        inputs_array = None
        outputs_array = None
        residuals_array = None

=======
>>>>>>> aece01af
        inputs, outputs, residuals = object_requesting_recording.get_nonlinear_vectors()
        inputs_array = outputs_array = residuals_array = None

        # Inputs
        if self.options['record_inputs'] and inputs:
            ins = {}
            if 'i' in self._filtered_system:
                # use filtered inputs
                for inp in self._filtered_system['i']:
                    if inp in inputs._names:
                        ins[inp] = inputs._names[inp]
            else:
                # use all the inputs
                ins = inputs._names

            dtype_tuples = []
            for name, value in iteritems(ins):
                tple = (name, '({},)f8'.format(len(value)))
                dtype_tuples.append(tple)

            inputs_array = np.zeros((1,), dtype=dtype_tuples)
            for name, value in iteritems(ins):
                inputs_array[name] = value

        # Outputs
        if self.options['record_outputs'] and outputs:
            outs = {}

            if 'o' in self._filtered_system:
                # use outputs from filtered list.
                for out in self._filtered_system['o']:
                    if out in outputs._names:
                        outs[out] = outputs._names[out]
            else:
                # use all the outputs
                outs = outputs._names

            dtype_tuples = []
            for name, value in iteritems(outs):
                tple = (name, '({},)f8'.format(len(value)))
                dtype_tuples.append(tple)

            outputs_array = np.zeros((1,), dtype=dtype_tuples)
            for name, value in iteritems(outs):
                outputs_array[name] = value

        # Residuals
        if self.options['record_residuals'] and residuals:
            resids = {}

            if 'r' in self._filtered_system:
                # use filtered residuals
                for res in self._filtered_system['r']:
                    if res in residuals._names:
                        resids[res] = residuals._names[res]
            else:
                # use all the residuals
                resids = residuals._names

            dtype_tuples = []
            if resids:
                for name, value in iteritems(resids):
                    tple = (name, '({},)f8'.format(len(value)))
                    dtype_tuples.append(tple)

                residuals_array = np.zeros((1,), dtype=dtype_tuples)
                for name, value in iteritems(resids):
                    residuals_array[name] = value

        inputs_blob = array_to_blob(inputs_array)
        outputs_blob = array_to_blob(outputs_array)
        residuals_blob = array_to_blob(residuals_array)

        if not 'caller' in metadata:
            pass

        self.con.execute("INSERT INTO system_iterations(iteration_coordinate, timestamp, "
                         "success, msg, inputs , outputs , residuals ) "
                         "VALUES(?,?,?,?,?,?,?)", (format_iteration_coordinate(metadata['coord']),
                                                   metadata['timestamp'], metadata['success'],
                                                   metadata['msg'], inputs_blob,
                                                   outputs_blob, residuals_blob))

    def record_iteration_solver(self, object_requesting_recording, metadata):
        """
        Record an iteration using solver options.
        """
        dtype_tuples = []

        # Go through the recording options of Solver to construct the entry to be inserted.
        if self.options['record_abs_error']:
            abs_errors = object_requesting_recording.get_abs_error()
            if abs_errors:
                for name, value in iteritems(abs_errors):
                    tple = ('abs_error.' + name, '{}f8'.format(value.shape))
                    dtype_tuples.append(tple)

        if self.options['record_rel_error']:
            rel_errors = object_requesting_recording.get_rel_error()
            if rel_errors:
                for name, value in iteritems(rel_errors):
                    tple = ('rel_error.' + name, '{}f8'.format(value.shape))
                    dtype_tuples.append(tple)

        if self.options['record_output']:
            outputs = object_requesting_recording.get_output()
            if outputs:
                for name, value in iteritems(outputs):
                    tple = ('output.' + name, '{}f8'.format(value.shape))
                    dtype_tuples.append(tple)

        if self.options['record_solver_residuals']:
            residuals = object_requesting_recording.get_residuals()
            if residuals:
                for name, value in iteritems(residuals):
                    tple = ('residual.' + name, '{}f8'.format(value.shape))
                    dtype_tuples.append(tple)

        # Create the mega array that we will write to the database
        # All of this needs to be looked into to be optimized !!
        solver_values = np.zeros((1,), dtype=dtype_tuples)

        # Write the actual values to this array
        # Wish we didn't have to loop through this twice
        if self.options['record_abs_error'] and abs_errors:
            for name, value in iteritems(abs_errors):
                solver_values['abs_error.' + name] = value
        if self.options['record_rel_error'] and rel_errors:
            for name, value in iteritems(rel_errors):
                solver_values['rel_error.' + name] = value
        if self.options['record_output'] and outputs:
            for name, value in iteritems(outputs):
                solver_values['output.' + name] = value
        if self.options['record_solver_residuals'] and residuals:
            for name, value in iteritems(residuals):
                solver_values['residual.' + name] = value

        if self.options['record_solver_residuals']:
            residuals = object_requesting_recording.get_residuals()

            for name, value in iteritems(residuals):
                tple = ('residual.' + name, '{}f8'.format(value.shape))
                dtype_tuples.append(tple)
            solver_values = np.zeros((1,), dtype=dtype_tuples)
            for name, value in iteritems(residuals):
                solver_values['residual.' + name] = value

        # Write this mega array to the database
        with self.con:
            self.con.execute("INSERT INTO solver_iterations(iteration_coordinate, timestamp, "
                             "success, msg, solver_values) "
                             "VALUES(?,?,?,?,?)", (metadata['coord'], metadata['timestamp'],
                                                   metadata['success'], metadata['msg'],
                                                   solver_values))

    def record_metadata(self, object_requesting_recording):
        """
        Route the record_metadata call to the proper object.
        """
        if self.options['record_metadata']:
            if isinstance(object_requesting_recording, Driver):
                self.record_metadata_driver(object_requesting_recording)
            elif isinstance(object_requesting_recording, System):
                self.record_metadata_system(object_requesting_recording)
            elif isinstance(object_requesting_recording, Solver):
                record_metadata_solver(object_requesting_recording)

    def record_metadata_driver(self, object_requesting_recording):
        """
        Record driver metadata.
        """
        driver_class = type(object_requesting_recording).__name__
        model_viewer_data = cPickle.dumps(object_requesting_recording._model_viewer_data,
                                          cPickle.HIGHEST_PROTOCOL)
        self.con.execute("INSERT INTO driver_metadata(id, model_viewer_data) "
                         "VALUES(?,:model_viewer_data)", (driver_class,
                                                          sqlite3.Binary(model_viewer_data)))

    def record_metadata_system(self, object_requesting_recording):
        """
        Record system metadata.
        """
        scaling_factors = cPickle.dumps(object_requesting_recording._scaling_vecs,
                                        cPickle.HIGHEST_PROTOCOL)

        self.con.execute("INSERT INTO system_metadata(id, scaling_factors) VALUES(?,?)",
                         (object_requesting_recording.pathname,
                          sqlite3.Binary(scaling_factors)))

    def record_metadata_solver(self, object_requesting_recording):
        """
        Record solver metadata.
        """
        path = object_requesting_recording._system.pathname
        solver_class = type(object_requesting_recording).__name__
        id = "%s.%s".format(path, solver_class)

        solver_options = cPickle.dumps(object_requesting_recording.options,
                                       cPickle.HIGHEST_PROTOCOL)
        self.con.execute(
            "INSERT INTO solver_metadata(id, solver_options, solver_class) "
            "VALUES(?, :solver_options,?)", (id, sqlite3.Binary(solver_options), solver_class))

    def close(self):
        """
        Close `out`.
        """
        self.con.close()  # Not completely sure if it is this simple.<|MERGE_RESOLUTION|>--- conflicted
+++ resolved
@@ -240,19 +240,16 @@
         """
         Record an iteration using system options.
         """
-<<<<<<< HEAD
-
-        if not hasattr(object_requesting_recording,'pathname'):
-            pass
-
-        print('recording_system', object_requesting_recording.pathname, metadata['caller'], object_requesting_recording._inputs._data[0])
+
+        # TODO_RECORDER - clean this up
+        # if not hasattr(object_requesting_recording,'pathname'):
+        #     pass
+        # print('recording_system', object_requesting_recording.pathname, metadata['caller'], object_requesting_recording._inputs._data[0])
 
         inputs_array = None
         outputs_array = None
         residuals_array = None
 
-=======
->>>>>>> aece01af
         inputs, outputs, residuals = object_requesting_recording.get_nonlinear_vectors()
         inputs_array = outputs_array = residuals_array = None
 
