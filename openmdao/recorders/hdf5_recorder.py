--- conflicted
+++ resolved
@@ -51,10 +51,7 @@
         """
 
         iteration_coordinate = metadata['coord']
-<<<<<<< HEAD
-=======
         timestamp = metadata['timestamp']
->>>>>>> 78d5f61a
         params, unknowns, resids = self._filter_vectors(params, unknowns, resids, iteration_coordinate)
         group_name = format_iteration_coordinate(iteration_coordinate)
 
