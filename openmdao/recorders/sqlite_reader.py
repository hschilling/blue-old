"""
Definition of the SqliteCaseReader.
"""
from __future__ import print_function, absolute_import

from openmdao.recorders.base_case_reader import BaseCaseReader
from openmdao.recorders.case import Case
from openmdao.utils.record_util import is_valid_sqlite3_db

import sqlite3


class SqliteCaseReader(BaseCaseReader):
    """
    A CaseReader specific to files created with SqliteRecorder.

    Parameters
    ----------
    filename : str
        The path to the filename containing the recorded data.
    """

    def __init__(self, filename):
        """
        Initialize.
        """
        super(SqliteCaseReader, self).__init__(filename)

        if filename is not None:
            if not is_valid_sqlite3_db(filename):
                raise IOError('File does not contain a valid '
                              'sqlite database ({0})'.format(filename))

        # with SqliteDict(self.filename, 'metadata', flag='r') as db:
        #     self.format_version = db.get('format_version', None)

        # TODO_RECORDERS - need to actually read this in
        con = sqlite3.connect(self.filename)
        cur = con.cursor()    
        cur.execute("SELECT format_version FROM metadata")
        row = cur.fetchone()
        self.format_version = row[0]

        print('self.format_version', )

        self._load()

        self.num_cases = len(self._case_keys)

    def _load(self):
        """
        The initial load of data from the sqlite database file.

        Load the metadata from the sqlite file, populating the
        `format_version`, `parameters`, and `unknowns` attributes of this
        CaseReader.

        The `iterations` table is read to load the keys which identify
        the individual cases/iterations from the recorded file.

        Parameters
        ----------
        format_version : int
            The version of the format assumed when loading the file.
        """
        if self.format_version in (1,):
            # Read the metadata and save it in the reader
            # with SqliteDict(self.filename, 'metadata', flag='r') as db:
            #     self._parameters = db.get('Parameters', None)
            #     self._unknowns = db.get('Unknowns', None)


            # Store the identifier for each iteration in _case_keys
            # with SqliteDict(self.filename, 'iterations', flag='r') as db:
            #     self._case_keys = tuple(db.keys())

            con = sqlite3.connect(self.filename, detect_types=sqlite3.PARSE_DECLTYPES)
            cur = con.cursor()
            cur.execute("SELECT iteration_coordinate FROM driver_iterations")
            rows = cur.fetchall()

            self._case_keys = [coord[0] for coord in rows]
            print(self._case_keys)
            # returns this [(u'rank0:SLSQP|1',), (u'rank0:SLSQP|2',),
            # (u'rank0:SLSQP|3',), (u'rank0:SLSQP|4',)]

        else:
            raise ValueError('SQliteCaseReader encountered an unhandled '
                             'format version: {0}'.format(self.format_version))

    def get_case(self, case_id):
        """
        Get a case from the database.

        Parameters
        ----------
        case_id : int or str
            The integer index or string-identifier of the case to be retrieved.

        Returns
        -------
            An instance of Case populated with data from the
            specified case/iteration.
        """

        con = sqlite3.connect(self.filename, detect_types=sqlite3.PARSE_DECLTYPES)
        cur = con.cursor()


        if isinstance(case_id, int):
            # If case_id is an integer, assume the user
            # wants a case as an index

            iteration_coordinate = self._case_keys[case_id] # handles negative indices for example

            _case_id = self._case_keys[case_id]
            # cur.execute("SELECT * FROM driver_iterations WHERE iteration_coordinate=:iteration_coordinate", {"iteration_coordinate": case_id})
            cur.execute("SELECT * FROM driver_iterations WHERE iteration_coordinate=:iteration_coordinate", {"iteration_coordinate": _case_id})

            # cur.execute("SELECT * FROM driver_iterations WHERE id=:id", {"id": _case_id})
        else:
            # Otherwise assume we were given the case string identifier
            cur.execute("SELECT * FROM driver_iterations WHERE iteration_coordinate=:iteration_coordinate", {"iteration_coordinate": case_id})        
            # _case_id = case_id

        # Initialize the Case object from the iterations data
<<<<<<< HEAD
        with SqliteDict(self.filename, 'iterations', flag='r') as iter_db:
            case = Case(self.filename, _case_id, iter_db[_case_id])

        con = sqlite3.connect(self.filename, detect_types=sqlite3.PARSE_DECLTYPES)
        cur = con.cursor()
        cur.execute("SELECT * FROM driver_iterations WHERE "
                    "iteration_coordinate=:iteration_coordinate",
                    {"iteration_coordinate": _case_id})

        rows = cur.fetchall()

=======
        # with SqliteDict(self.filename, 'iterations', flag='r') as iter_db:
        #     case = Case(self.filename, _case_id, iter_db[_case_id])

        row  = cur.fetchone()
        counter, iteration_coordinate, timestamp, success, msg, desvars_array, responses_array, objectives_array, constraints_array = row

        case = Case(self.filename, counter, iteration_coordinate, timestamp, success, msg, desvars_array, responses_array, objectives_array, constraints_array)
        # returns something like this

        # [(1, u'rank0:Driver|1', 1491860346.232551, 1, u'', array([([5.0, 2.0],)],
        #     dtype=[('design_var.pz.z', '<f8', (2,))]))]


        
        print('rows', row)


>>>>>>> 9f95d10d
        # Set the derivs data for the case if available
        # with SqliteDict(self.filename, 'derivs', flag='r') as derivs_db:
        #     # If derivs weren't recorded then don't bother sending them
        #     # to the Case.
        #     if len(derivs_db) == 0:
        #         pass
        #     else:
        #         if _case_id in derivs_db:
        #             case._derivs = derivs_db[_case_id].get('Derivatives', None)

        return case<|MERGE_RESOLUTION|>--- conflicted
+++ resolved
@@ -124,19 +124,6 @@
             # _case_id = case_id
 
         # Initialize the Case object from the iterations data
-<<<<<<< HEAD
-        with SqliteDict(self.filename, 'iterations', flag='r') as iter_db:
-            case = Case(self.filename, _case_id, iter_db[_case_id])
-
-        con = sqlite3.connect(self.filename, detect_types=sqlite3.PARSE_DECLTYPES)
-        cur = con.cursor()
-        cur.execute("SELECT * FROM driver_iterations WHERE "
-                    "iteration_coordinate=:iteration_coordinate",
-                    {"iteration_coordinate": _case_id})
-
-        rows = cur.fetchall()
-
-=======
         # with SqliteDict(self.filename, 'iterations', flag='r') as iter_db:
         #     case = Case(self.filename, _case_id, iter_db[_case_id])
 
@@ -149,20 +136,6 @@
         # [(1, u'rank0:Driver|1', 1491860346.232551, 1, u'', array([([5.0, 2.0],)],
         #     dtype=[('design_var.pz.z', '<f8', (2,))]))]
 
-
-        
         print('rows', row)
 
-
->>>>>>> 9f95d10d
-        # Set the derivs data for the case if available
-        # with SqliteDict(self.filename, 'derivs', flag='r') as derivs_db:
-        #     # If derivs weren't recorded then don't bother sending them
-        #     # to the Case.
-        #     if len(derivs_db) == 0:
-        #         pass
-        #     else:
-        #         if _case_id in derivs_db:
-        #             case._derivs = derivs_db[_case_id].get('Derivatives', None)
-
         return case