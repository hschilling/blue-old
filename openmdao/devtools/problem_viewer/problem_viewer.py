from six.moves import range
import numpy as np
import os
import pickle
import json
from six import iteritems
import networkx as nx
from collections import OrderedDict

from sqlitedict import SqliteDict

try:
    import h5py
except ImportError:
    # Necessary for the file to parse
    h5py = None

from openmdao.core.group import Group
from openmdao.core.problem import Problem
from openmdao.core.implicitcomponent import ImplicitComponent
from openmdao.utils.general_utils import warn_deprecation
from openmdao.error_checking.check_config import compute_sys_graph
#from openmdao.util.record_util import is_valid_sqlite3_db
import base64


def _get_tree_dict(system, component_execution_orders, component_execution_index):
    """Get a dictionary representation of the system hierarchy."""
    tree_dict = OrderedDict()
    tree_dict['name'] = system.name
    tree_dict['type'] = 'subsystem'

    local_prom_dict = OrderedDict()

    from_prom_name = OrderedDict(system._var_allprocs_prom2abs_list['input'])
    from_prom_name.update(system._var_allprocs_prom2abs_list['output'])
    for var_prom_name, var_abs_name_list in iteritems(from_prom_name):
        for var_abs_name in var_abs_name_list:
            if "." in var_prom_name:
                local_prom_dict[var_abs_name] = var_prom_name
        if(len(local_prom_dict) > 0):
            tree_dict['promotions'] = local_prom_dict


    if not isinstance(system, Group):
        tree_dict['subsystem_type'] = 'component'
        component_execution_orders[system.pathname] = component_execution_index[0]
        component_execution_index[0] += 1

        children = []
        for typ in ['input', 'output']:
            for ind, abs_name in enumerate(system._var_abs_names[typ]):
                data = system._var_abs2data_io[abs_name]
                meta = data['metadata']
                name = data['prom']

                var_dict = OrderedDict()
                var_dict['name'] = name
                if typ == 'input':
                    var_dict['type'] = 'param'
                elif typ == 'output':
                    isimplicit = isinstance(system, ImplicitComponent)
                    var_dict['type'] = 'unknown'
                    var_dict['implicit'] = isimplicit

                var_dict['dtype'] = type(meta['value']).__name__
                children.append(var_dict)
    else:
        tree_dict['subsystem_type'] = 'group'
        children = [_get_tree_dict(s, component_execution_orders, component_execution_index)
                    for s in system._subsystems_myproc]
        if system.comm.size > 1:
            sub_comm = system._subsystems_myproc[0].comm
            if sub_comm.rank != 0:
                children = []
            children_lists = system.comm.allgather(children)

            children = []
            for children_list in children_lists:
                children.extend(children_list)

    tree_dict['children'] = children

    if not tree_dict['name']:
        tree_dict['name'] = 'root'
        tree_dict['type'] = 'root'

    return tree_dict

def _get_viewer_data(problem_or_rootgroup):
    """Get the data needed by the N2 viewer as a dictionary."""
    if isinstance(problem_or_rootgroup, Problem):
        root_group = problem_or_rootgroup.model
    elif isinstance(problem_or_rootgroup, Group):
        if not problem_or_rootgroup.pathname: # root group
            root_group = problem_or_rootgroup
        else:
            # this function only makes sense when it is at the root
            return {}
    else:
        raise TypeError('get_model_viewer_data only accepts Problems or Groups')

    data_dict = {}
    component_execution_idx = [0] #list so pass by ref
    component_execution_orders = {}
    data_dict['tree'] = _get_tree_dict(root_group, component_execution_orders, component_execution_idx)

    abs2data = root_group._var_abs2data_io
    connections_list = []
<<<<<<< HEAD
    G = compute_sys_graph(root_group, root_group._assembler._input_srcs, comps_only=True)
    scc = nx.strongly_connected_components(G)
    scc_list = [s for s in scc if len(s)>1] #list(scc)
    for in_abs, out_abs in iteritems(root_group._assembler._input_srcs):
        src_subsystem = out_abs.rsplit('.', 1)[0]
        tgt_subsystem = in_abs.rsplit('.', 1)[0]
        count = 0
        edges_list = []
        for li in scc_list:
            if src_subsystem in li and tgt_subsystem in li:
                count = count+1
                if(count > 1):
                    raise ValueError('Count greater than 1')

                exe_tgt = component_execution_orders[tgt_subsystem]
                exe_src = component_execution_orders[src_subsystem]
                exe_low = min(exe_tgt,exe_src)
                exe_high = max(exe_tgt,exe_src)
                subg = G.subgraph(li)
                for n in subg.nodes():
                    exe_order = component_execution_orders[n]
                    if(exe_order < exe_low or exe_order > exe_high):
                        subg.remove_node(n)


                src_to_tgt_str = src_subsystem + ' ' + tgt_subsystem
                for tup in subg.edges():
                    edge_str = tup[0] + ' ' + tup[1]
                    if edge_str != src_to_tgt_str:
                        edges_list.append(edge_str)

        if(len(edges_list) > 0):
            edges_list.sort() # make deterministic so same .html file will be produced each run
            connections_list.append(OrderedDict([('src', out_abs), ('tgt', in_abs), ('cycle_arrows', edges_list)]))
        else:
            connections_list.append(OrderedDict([('src', out_abs), ('tgt', in_abs)]))


=======
    for in_abs, out_abs in root_group._manual_connections_abs:
        in_name = abs2data[in_abs]['prom']
        out_name = abs2data[out_abs]['prom']
>>>>>>> eafa81ac


    data_dict['connections_list'] = connections_list

    return data_dict

def view_tree(*args, **kwargs):
    """
    view_tree was renamed to view_model, but left here for backwards compatibility
    """
    warn_deprecation("view_tree is deprecated. Please switch to view_model.")
    view_model(*args, **kwargs)

def view_model(problem_or_filename, outfile='partition_tree_n2.html', show_browser=True, offline=True, embed=False):
    """
    Generates a self-contained html file containing a tree viewer
    of the specified type.  Optionally pops up a web browser to
    view the file.

    Parameters
    ----------
    problem_or_filename : Either a Problem() or a string
        Problem() : The Problem (after problem.setup()) for the desired tree.
        string : The filename of the case recorder file containing the data required to build the tree.

    outfile : str, optional
        The name of the output html file.  Defaults to 'partition_tree_n2.html'.

    show_browser : bool, optional
        If True, pop up the system default web browser to view the generated html file.
        Defaults to True.

    offline : bool, optional
        If True, embed the javascript d3 library into the generated html file so that the tree can be viewed
        offline without an internet connection.  Otherwise if False, have the html request the latest d3 file
        from https://d3js.org/d3.v4.min.js when opening the html file.
        Defaults to True.

    embed : bool, optional
        If True, export only the innerHTML that is between the body tags, used for embedding the viewer into another html file.
        If False, create a standalone HTML file that has the DOCTYPE, html, head, meta, and body tags.
        Defaults to False.
    """
    viewer = 'partition_tree_n2.template'

    code_dir = os.path.dirname(os.path.abspath(__file__))

    with open(os.path.join(code_dir, viewer), "r") as f:
        template = f.read()

    html_begin_tags = ("<!DOCTYPE html>\n"
        "<html>\n"
        "<head>\n"
        "    <meta http-equiv=\"Content-Type\" content=\"text/html; charset=UTF-8\">\n"
        "</head>\n"
        "<body>\n")

    html_end_tags = ("</body>\n"
        "</html>\n")

    display_none_attr = ""

    if embed:
        html_begin_tags = html_end_tags = ""
        display_none_attr = " style=\"display:none\""

    d3_library = "<script src=\"https://d3js.org/d3.v4.min.js\" charset=\"utf-8\"></script>"
    if offline:
        with open(os.path.join(code_dir, 'd3.v4.min.js'), "r") as f:
            d3_library = "<script type=\"text/javascript\"> %s </script>" % (f.read())

    with open(os.path.join(code_dir, "fontello.woff"), "rb") as f:
        encoded_font = str(base64.b64encode(f.read()).decode("ascii"))

    with open(os.path.join(code_dir, 'awesomplete.css'), "r") as f:
            awesomplete_css = "%s" % (f.read())

    with open(os.path.join(code_dir, 'awesomplete.js'), "r") as f:
            awesomplete_js = "%s" % (f.read())

    if isinstance(problem_or_filename, Problem):
        model_viewer_data = _get_viewer_data(problem_or_filename)
    else:
        # Do not know file type. Try opening to see what works
        file_type = None
        if is_valid_sqlite3_db(problem_or_filename):
            db = SqliteDict(filename=problem_or_filename, flag='r', tablename='metadata')
            file_type = "sqlite"
        else:
            try:
                hdf = h5py.File(problem_or_filename, 'r')
                file_type = 'hdf5'
            except:
                raise ValueError("The given filename is not one of the supported file formats: sqlite or hdf5")

        if file_type == "sqlite":
            model_viewer_data = db['model_viewer_data']
        elif file_type == "hdf5":
            metadata = hdf.get('metadata', None)
            model_viewer_data = pickle.loads(metadata.get('model_viewer_data').value)


    tree_json = json.dumps(model_viewer_data['tree'])
    conns_json = json.dumps(model_viewer_data['connections_list'])

    with open(outfile, 'w') as f:
        f.write(template % (html_begin_tags, awesomplete_css, encoded_font, display_none_attr, d3_library, awesomplete_js, tree_json, conns_json, html_end_tags))

    if show_browser:
        from openmdao.devtools.webview import webview
        webview(outfile)<|MERGE_RESOLUTION|>--- conflicted
+++ resolved
@@ -107,11 +107,10 @@
 
     abs2data = root_group._var_abs2data_io
     connections_list = []
-<<<<<<< HEAD
-    G = compute_sys_graph(root_group, root_group._assembler._input_srcs, comps_only=True)
+    G = compute_sys_graph(root_group, root_group._assembler._abs_input2src, comps_only=True)
     scc = nx.strongly_connected_components(G)
     scc_list = [s for s in scc if len(s)>1] #list(scc)
-    for in_abs, out_abs in iteritems(root_group._assembler._input_srcs):
+    for in_abs, out_abs in iteritems(root_group._assembler._abs_input2src):
         src_subsystem = out_abs.rsplit('.', 1)[0]
         tgt_subsystem = in_abs.rsplit('.', 1)[0]
         count = 0
@@ -144,13 +143,6 @@
             connections_list.append(OrderedDict([('src', out_abs), ('tgt', in_abs), ('cycle_arrows', edges_list)]))
         else:
             connections_list.append(OrderedDict([('src', out_abs), ('tgt', in_abs)]))
-
-
-=======
-    for in_abs, out_abs in root_group._manual_connections_abs:
-        in_name = abs2data[in_abs]['prom']
-        out_name = abs2data[out_abs]['prom']
->>>>>>> eafa81ac
 
 
     data_dict['connections_list'] = connections_list
