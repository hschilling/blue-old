--- conflicted
+++ resolved
@@ -89,10 +89,6 @@
 def _get_viewer_data(problem_or_rootgroup):
     """Get the data needed by the N2 viewer as a dictionary."""
     from openmdao.core.problem import Problem
-<<<<<<< HEAD
-
-=======
->>>>>>> 744b53cb
     if isinstance(problem_or_rootgroup, Problem):
         root_group = problem_or_rootgroup.model
     elif isinstance(problem_or_rootgroup, Group):
