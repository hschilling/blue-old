# Makefile for Sphinx documentation
#

# You can set these variables from the command line.
SPHINXOPTS    =
SPHINXBUILD   = sphinx-build
PAPER         =
BUILDDIR      = _build

# User-friendly check for sphinx-build
!IF [where /Q $(SPHINXBUILD)]
!ERROR error the $(SPHINXBUILD) command was not found.
!ELSE
!MESSAGE found $(SPHINXBUILD)!
!ENDIF


# Internal variables.
ALLSPHINXOPTS   = -d $(BUILDDIR)\doctrees $(SPHINXOPTS) .
# the i18n builder cannot share the environment and doctrees with the others
I18NSPHINXOPTS  = $(SPHINXOPTS) .

.PHONY: help clean html dirhtml singlehtml pickle json htmlhelp qthelp devhelp epub latex latexpdf text man changes linkcheck doctest coverage gettext

help:
	@echo "Please use \`make <target>' where <target> is one of"
	@echo "  html       to make standalone HTML files"
	@echo "  dirhtml    to make HTML files named index.html in directories"
	@echo "  singlehtml to make a single large HTML file"
	@echo "  pickle     to make pickle files"
	@echo "  json       to make JSON files"
	@echo "  htmlhelp   to make HTML files and a HTML help project"
	@echo "  qthelp     to make HTML files and a qthelp project"
	@echo "  applehelp  to make an Apple Help Book"
	@echo "  devhelp    to make HTML files and a Devhelp project"
	@echo "  epub       to make an epub"
	@echo "  latex      to make LaTeX files, you can set PAPER=a4 or PAPER=letter"
	@echo "  latexpdf   to make LaTeX files and run them through pdflatex"
	@echo "  latexpdfja to make LaTeX files and run them through platex/dvipdfmx"
	@echo "  text       to make text files"
	@echo "  man        to make manual pages"
	@echo "  texinfo    to make Texinfo files"
	@echo "  info       to make Texinfo files and run them through makeinfo"
	@echo "  gettext    to make PO message catalogs"
	@echo "  changes    to make an overview of all changed/added/deprecated items"
	@echo "  xml        to make Docutils-native XML files"
	@echo "  pseudoxml  to make pseudoxml-XML files for display purposes"
	@echo "  linkcheck  to check all external links for integrity"
	@echo "  doctest    to run all doctests embedded in the documentation (if enabled)"
	@echo "  coverage   to run coverage check of the documentation (if enabled)"

clean:
	IF EXIST $(BUILDDIR) rmdir /s /q $(BUILDDIR)
	IF EXIST srcdocs rmdir /s /q srcdocs

<<<<<<< HEAD
html:	
=======
html:
>>>>>>> 3c60f899
	$(SPHINXBUILD) -b html $(ALLSPHINXOPTS) $(BUILDDIR)\html
	@echo
	@echo "Build finished. The HTML pages are in $(BUILDDIR)\html."

dirhtml:
	$(SPHINXBUILD) -b dirhtml $(ALLSPHINXOPTS) $(BUILDDIR)\dirhtml
	@echo
	@echo "Build finished. The HTML pages are in $(BUILDDIR)\dirhtml."

singlehtml:
	$(SPHINXBUILD) -b singlehtml $(ALLSPHINXOPTS) $(BUILDDIR)\singlehtml
	@echo
	@echo "Build finished. The HTML page is in $(BUILDDIR)\singlehtml."

pickle:
	$(SPHINXBUILD) -b pickle $(ALLSPHINXOPTS) $(BUILDDIR)\pickle
	@echo
	@echo "Build finished; now you can process the pickle files."

json:
	$(SPHINXBUILD) -b json $(ALLSPHINXOPTS) $(BUILDDIR)\json
	@echo
	@echo "Build finished; now you can process the JSON files."

htmlhelp:
	$(SPHINXBUILD) -b htmlhelp $(ALLSPHINXOPTS) $(BUILDDIR)\htmlhelp
	@echo
	@echo "Build finished; now you can run HTML Help Workshop with the" \
	      ".hhp project file in $(BUILDDIR)\htmlhelp."

qthelp:
	$(SPHINXBUILD) -b qthelp $(ALLSPHINXOPTS) $(BUILDDIR)\qthelp
	@echo
	@echo "Build finished; now you can run "qcollectiongenerator" with the" \
	      ".qhcp project file in $(BUILDDIR)\qthelp, like this:"
	@echo "# qcollectiongenerator $(BUILDDIR)\qthelp\OpenMDAO.qhcp"
	@echo "To view the help file:"
	@echo "# assistant -collectionFile $(BUILDDIR)\qthelp\OpenMDAO.qhc"

applehelp:
	$(SPHINXBUILD) -b applehelp $(ALLSPHINXOPTS) $(BUILDDIR)\applehelp
	@echo
	@echo "Build finished. The help book is in $(BUILDDIR)\applehelp."
	@echo "N.B. You won't be able to view it unless you put it in" \
	      "~\Library\Documentation\Help or install it in your application" \
	      "bundle."

devhelp:
	$(SPHINXBUILD) -b devhelp $(ALLSPHINXOPTS) $(BUILDDIR)\devhelp
	@echo
	@echo "Build finished."
	@echo "To view the help file:"
	@echo "# mkdir -p $$HOME/.local/share/devhelp/OpenMDAO"
	@echo "# ln -s $(BUILDDIR)/devhelp $$HOME/.local/share/devhelp/OpenMDAO"
	@echo "# devhelp"

epub:
	$(SPHINXBUILD) -b epub $(ALLSPHINXOPTS) $(BUILDDIR)\epub
	@echo
	@echo "Build finished. The epub file is in $(BUILDDIR)\epub."

latex:
	$(SPHINXBUILD) -b latex $(ALLSPHINXOPTS) $(BUILDDIR)\latex
	@echo
	@echo "Build finished; the LaTeX files are in $(BUILDDIR)\latex."
	@echo "Run \`make' in that directory to run these through (pdf)latex" \
	      "(use \`make latexpdf' here to do that automatically)."

latexpdf:
	$(SPHINXBUILD) -b latex $(ALLSPHINXOPTS) $(BUILDDIR)\latex
	@echo "Running LaTeX files through pdflatex..."
	$(MAKE) -C $(BUILDDIR)\latex all-pdf
	@echo "pdflatex finished; the PDF files are in $(BUILDDIR)\latex."

latexpdfja:
	$(SPHINXBUILD) -b latex $(ALLSPHINXOPTS) $(BUILDDIR)\latex
	@echo "Running LaTeX files through platex and dvipdfmx..."
	$(MAKE) -C $(BUILDDIR)\latex all-pdf-ja
	@echo "pdflatex finished; the PDF files are in $(BUILDDIR)\latex."

text:
	$(SPHINXBUILD) -b text $(ALLSPHINXOPTS) $(BUILDDIR)\text
	@echo
	@echo "Build finished. The text files are in $(BUILDDIR)\text."

man:
	$(SPHINXBUILD) -b man $(ALLSPHINXOPTS) $(BUILDDIR)\man
	@echo
	@echo "Build finished. The manual pages are in $(BUILDDIR)\man."

texinfo:
	$(SPHINXBUILD) -b texinfo $(ALLSPHINXOPTS) $(BUILDDIR)\texinfo
	@echo
	@echo "Build finished. The Texinfo files are in $(BUILDDIR)\texinfo."
	@echo "Run \`make' in that directory to run these through makeinfo" \
	      "(use \`make info' here to do that automatically)."

info:
	$(SPHINXBUILD) -b texinfo $(ALLSPHINXOPTS) $(BUILDDIR)\texinfo
	@echo "Running Texinfo files through makeinfo..."
	make -C $(BUILDDIR)\texinfo info
	@echo "makeinfo finished; the Info files are in $(BUILDDIR)\texinfo."

gettext:
	$(SPHINXBUILD) -b gettext $(I18NSPHINXOPTS) $(BUILDDIR)\locale
	@echo
	@echo "Build finished. The message catalogs are in $(BUILDDIR)\locale."

changes:
	$(SPHINXBUILD) -b changes $(ALLSPHINXOPTS) $(BUILDDIR)\changes
	@echo
	@echo "The overview file is in $(BUILDDIR)\changes."

linkcheck:
	$(SPHINXBUILD) -b linkcheck $(ALLSPHINXOPTS) $(BUILDDIR)\linkcheck
	@echo
	@echo "Link check complete; look for any errors in the above output " \
	      "or in $(BUILDDIR)\linkcheck\output.txt."

doctest:
	$(SPHINXBUILD) -b doctest $(ALLSPHINXOPTS) $(BUILDDIR)\doctest
	@echo "Testing of doctests in the sources finished, look at the " \
	      "results in $(BUILDDIR)\doctest\output.txt."

coverage:
	$(SPHINXBUILD) -b coverage $(ALLSPHINXOPTS) $(BUILDDIR)\coverage
	@echo "Testing of coverage in the sources finished, look at the " \
	      "results in $(BUILDDIR)\coverage\python.txt."

xml:
	$(SPHINXBUILD) -b xml $(ALLSPHINXOPTS) $(BUILDDIR)\xml
	@echo
	@echo "Build finished. The XML files are in $(BUILDDIR)\xml."

pseudoxml:
	$(SPHINXBUILD) -b pseudoxml $(ALLSPHINXOPTS) $(BUILDDIR)\pseudoxml
	@echo
	@echo "Build finished. The pseudo-XML files are in $(BUILDDIR)\pseudoxml."<|MERGE_RESOLUTION|>--- conflicted
+++ resolved
@@ -53,11 +53,7 @@
 	IF EXIST $(BUILDDIR) rmdir /s /q $(BUILDDIR)
 	IF EXIST srcdocs rmdir /s /q srcdocs
 
-<<<<<<< HEAD
-html:	
-=======
 html:
->>>>>>> 3c60f899
 	$(SPHINXBUILD) -b html $(ALLSPHINXOPTS) $(BUILDDIR)\html
 	@echo
 	@echo "Build finished. The HTML pages are in $(BUILDDIR)\html."
