""" Some simple test components. """

import numpy as np

from openmdao.components.paramcomp import ParamComp
from openmdao.core.component import Component
from openmdao.core.group import Group


class SimpleComp(Component):
    """ The simplest component you can imagine. """

    def __init__(self):
        super(SimpleComp, self).__init__()

        # Params
        self.add_param('x', 3.0)

        # Unknowns
        self.add_output('y', 5.5)

    def solve_nonlinear(self, params, unknowns, resids):
        """ Doesn't do much. """

        unknowns['y'] = 2.0*params['x']


class SimpleCompDerivMatVec(SimpleComp):
    """ The simplest component you can imagine, this time with derivatives
    defined using apply_linear. """

    def apply_linear(self, params, unknowns, dparams, dunknowns, dresids,
                     mode):
        """Returns the product of the incoming vector with the Jacobian."""

        if mode == 'fwd':
            dresids['y'] = 2.0*dparams['x']

        elif mode == 'rev':
            dparams['x'] = 2.0*dresids['y']



class SimpleCompDerivJac(SimpleComp):
    """ The simplest component you can imagine, this time with derivatives
    defined using Jacobian to return a jacobian. """

    def jacobian(self, params, unknowns):
        """Returns the Jacobian."""

        J = {}
        J[('y', 'x')] = np.array(2.0)
        return J


class SimpleArrayComp(Component):
    '''A fairly simple array component'''

    def __init__(self):
        super(SimpleArrayComp, self).__init__()

        # Params
        self.add_param('x', np.zeros([2]))

        # Unknowns
        self.add_output('y', np.zeros([2]))

    def solve_nonlinear(self, params, unknowns, resids):
        """ Doesn't do much. """

        unknowns['y'][0] = 2.0*params['x'][0] + 7.0*params['x'][1]
        unknowns['y'][1] = 5.0*params['x'][0] - 3.0*params['x'][1]
        # print(self.name, "ran", params['x'], unknowns['y'])

    def jacobian(self, params, unknowns):
        """Analytical derivatives"""

        dy1_dx1 = 2.0
        dy1_dx2 = 7.0
        dy2_dx1 = 5.0
        dy2_dx2 = -3.0
        J = {}
        J[('y', 'x')] = np.array([[dy1_dx1, dy1_dx2], [dy2_dx1, dy2_dx2]])

        return J


class SimpleImplicitComp(Component):
    """ A Simple Implicit Component with an additional output equation.

    f(x,z) = xz + z - 4
    y = x + 2z

    Sol: when x = 0.5, z = 2.666
    """

    def __init__(self):
        super(SimpleImplicitComp, self).__init__()

        # Params
        self.add_param('x', 0.5, low=0.01, high=1.0)

        # Unknowns
        self.add_output('y', 0.0)

        # States
        self.add_state('z', 0.0)

        self.maxiter = 10
        self.atol = 1.0e-6

    def solve_nonlinear(self, params, unknowns, resids):
        """ Simple iterative solve. (Babylonian method) """

        x = params['x']
        z = unknowns['z']
        znew = z

        iter = 0
        eps = 1.0e99
        while iter < self.maxiter and abs(eps) > self.atol:
            z = znew
            znew = 4.0 - x*z

            eps = x*znew + znew - 4.0

        unknowns['z'] = znew
        unknowns['y'] = x + 2.0*znew

        resids['z'] = eps

    def apply_nonlinear(self, params, unknowns, resids):
        """ Don't solve; just calculate the redisual. """

        x = params['x']
        z = unknowns['z']
        resids['z'] = x*z + z - 4.0

        # Output equations need to evaluate a residual just like an explicit comp.
        resids['y'] = x + 2.0*z - unknowns['y']

    def jacobian(self, params, unknowns):
        """Analytical derivatives"""

        J = {}

        # Output equation
        J[('y', 'x')] = np.array([1.0])
        J[('y', 'z')] = np.array([2.0])

        # State equation
        J[('z', 'z')] = np.array([params['x'] + 1.0])
        J[('z', 'x')] = np.array([unknowns['z']])

        return J


class SimpleNoflatComp(Component):
    """ The simplest component you can imagine. """

    def __init__(self):
        super(SimpleNoflatComp, self).__init__()

        # Params
        self.add_param('x', '')

        # Unknowns
        self.add_output('y', '')

    def solve_nonlinear(self, params, unknowns, resids):
        """ Doesn't do much. """

        unknowns['y'] = params['x']+self.name


class FanOutComp1(Component):

    def __init__(self):
        super(FanOutComp1, self).__init__()

        # Params
        self.add_param('x', 0.0)

        # Unknowns
        self.add_output('y', 0.0)

    def solve_nonlinear(self, params, unknowns, resids):
        """ Doesn't do much. """

        unknowns['y'] = 3.0*params['x']

    def jacobian(self, params, unknowns):
        """Analytical derivatives"""
        J = {}
        J[('y', 'x')] = np.array([3.0])
        return J


class FanOutComp2(Component):

    def __init__(self):
        super(FanOutComp2, self).__init__()

        # Params
        self.add_param('x', 0.0)

        # Unknowns
        self.add_output('y', 0.0)

    def solve_nonlinear(self, params, unknowns, resids):
        """ Doesn't do much. """

        unknowns['y'] = -2.0*params['x']

    def jacobian(self, params, unknowns):
        """Analytical derivatives"""
        J = {}
        J[('y', 'x')] = np.array([-2.0])
        return J


class FanOutComp3(Component):

    def __init__(self):
        super(FanOutComp3, self).__init__()

        # Params
        self.add_param('x', 0.0)

        # Unknowns
        self.add_output('y', 0.0)

    def solve_nonlinear(self, params, unknowns, resids):
        """ Doesn't do much. """

        unknowns['y'] = 5.0*params['x']

    def jacobian(self, params, unknowns):
        """Analytical derivatives"""
        J = {}
        J[('y', 'x')] = np.array([5.0])
        return J


class FanOut(Group):
    """ Topology where one comp broadcasts an output to two target
    components."""

    def __init__(self):
        super(FanOut, self).__init__()

        self.add('comp1', FanOutComp1())
        self.add('comp2', FanOutComp2())
        self.add('comp3', FanOutComp3())
        self.add('p', ParamComp('x', 1.0))

        self.connect("comp1:y", "comp2:x")
        self.connect("comp1:y", "comp3:x")
<<<<<<< HEAD
        self.connect("p:x", "comp1:x")


class FanOutGrouped(Group):
    """ Topology where one comp broadcasts an output to two target
    components."""

    def __init__(self):
        super(FanOutGrouped, self).__init__()

        sub = self.add('sub', Group())
        self.add('comp1', FanOutComp1())
        sub.add('comp2', FanOutComp2())
        sub.add('comp3', FanOutComp3())
        self.add('p', ParamComp('x', 1.0))

        self.connect("comp1:y", "sub:comp2:x")
        self.connect("comp1:y", "sub:comp3:x")
        self.connect("p:x", "comp1:x")
=======
        self.connect("p:x", "comp1:x")
>>>>>>> 42807cc6
<|MERGE_RESOLUTION|>--- conflicted
+++ resolved
@@ -256,7 +256,6 @@
 
         self.connect("comp1:y", "comp2:x")
         self.connect("comp1:y", "comp3:x")
-<<<<<<< HEAD
         self.connect("p:x", "comp1:x")
 
 
@@ -275,7 +274,4 @@
 
         self.connect("comp1:y", "sub:comp2:x")
         self.connect("comp1:y", "sub:comp3:x")
-        self.connect("p:x", "comp1:x")
-=======
-        self.connect("p:x", "comp1:x")
->>>>>>> 42807cc6
+        self.connect("p:x", "comp1:x")