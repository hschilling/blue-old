""" Class definition for VecWrapper"""

from collections import OrderedDict

import numpy
from numpy.linalg import norm

from openmdao.units.units import get_conversion_tuple
from openmdao.util.types import is_differentiable, int_types

class _flat_dict(object):
    """This is here to allow the user to use vec.flat['foo'] syntax instead
    of vec.flat('foo').
    """
    def __init__(self, vardict):
        self._dict = vardict

    def __getitem__(self, name):
        meta = self._dict[name][0]
        if meta.get('noflat'):
            raise ValueError("'%s' is non-flattenable" % name)
        return self._dict[name][0]['val']

class _NoflatWrapper(object):
    """
    We have to wrap noflat values in these in order to have param vec entries
    that are shared between parents and children all share the same object
    reference, so that when the internal val attribute is changed, all
    `VecWrappers` that contain a reference to the wrapper will see the updated
    value.
    """
    def __init__(self, val):
        self.val = val

class VecWrapper(object):
    """
    A dict-like container of a collection of variables.

    Attributes
    ----------
    idx_arr_type : dtype
        string indicating how index arrays are to be represented
        (the value 'i' indicates an numpy integer array, other
        implementations (petsc, etc) will define this differently)
    """

    idx_arr_type = 'i'

    def __init__(self):
        self.vec = None
        self._vardict = OrderedDict()
        self._slices = OrderedDict()

        # add a flat attribute that will have access method consistent
        # with non-flat access  (__getitem__)
        self.flat = _flat_dict(self._vardict)

        # Automatic unit conversion in target vectors
        self._unit_conversion = {}
        self.deriv_units = False

    def _get_metadata(self, name):
        try:
            return self._vardict[name][0]
        except KeyError as error:
            msg  = "Variable '{name}' does not exist".format(name=name)
            raise KeyError(msg)

    def __getitem__(self, name):
        """Retrieve unflattened value of named var

        Parameters
        ----------
        name : str
            name of variable to get the value for

        Returns
        -------
            the unflattened value of the named variable
        """
        meta = self._get_metadata(name)

        if meta.get('noflat'):
            return meta['val'].val

        # Convert units
        elif self._unit_conversion.get(name) is not None:
            scale, offset = self._unit_conversion[name]

            # Gradient is just the scale
            if self.deriv_units is True:
                offset = 0.0

            # if it doesn't have a shape, it's a float
            shape = meta.get('shape')
            if shape is None:
                return scale*(meta['val'][0] + offset)
            else:
                return scale*(meta['val'].reshape(shape) + offset)

        else:
            # if it doesn't have a shape, it's a float
            shape = meta.get('shape')
            if shape is None:
                return meta['val'][0]
            else:
                return meta['val'].reshape(shape)

    def __setitem__(self, name, value):
        """Set the value of the named variable

        Parameters
        ----------
        name : str
            name of variable to get the value for

        value :
            the unflattened value of the named variable
        """
        meta = self._get_metadata(name)

        if meta.get('noflat'):
            meta['val'].val = value

        # Convert Units
        elif self.deriv_units is True and \
             self._unit_conversion.get(name) is not None:

            scale, offset = self._unit_conversion[name]

            if isinstance(value, numpy.ndarray):
                meta['val'][:] = scale*value.flat[:]
            else:
                meta['val'][:] = scale*value

        else:
            if isinstance(value, numpy.ndarray):
                meta['val'][:] = value.flat[:]
            else:
                meta['val'][:] = value

    def __len__(self):
        """
        Returns
        -------
            the number of keys (variables) in this vector
        """
        return len(self._vardict)

    def __contains__(self, key):
        """
        Returns
        _______
            a boolean indicating if the given key (variable name) is in this vector
        """

        return key in self._vardict

    def keys(self):
        """
        Returns
        -------
            the keys (variable names) in this vector
        """
        return self._vardict.keys()

    def items(self):
        """Iterate over the first metadata for each variable

        Returns
        -------
            iterator
                iterator over the first metadata for each variable
        """
        for name, metadata_entry in self._vardict.items():
            yield name, metadata_entry[0]

    def values(self):
        """Iterate over the first metadata for each variable

        Returns
        -------
            iterator
                iterator over the first metadata for each variable
        """
        for metadata_entry in self._vardict.values():
            yield metadata_entry[0]

    def metadata(self, name):
        """Returns the metadata for the named variable. A target variable may
        have multiple sets of metadata due to having connections to multiple
        source variables, therefore a list of metadata dictionaries is returned.

        Parameters
        ----------
        name : str
            name of variable to get the metadata for

        Returns
        -------
            list of dict
                a list of the metadata dictionaries for the named variable
        """
        return self._vardict[name]

    def get_idxs(self, name):
        """Returns all of the indices for the named variable in this vector

        Parameters
        ----------
        name : str
            name of variable to get the indices for

        Returns
        -------
        ndarray
            Index array containing all indices (possibly distributed) for the named variable.
        """
        # TODO: add support for returning slice objects

        meta = self._vardict[name][0]
        if meta.get('noflat'):
            raise RuntimeError("No vector indices can be provided for non-flattenable variable '%s'" % name)

        start, end = self._slices[name]
        return self.make_idx_array(start, end)

    def norm(self):
        """
        Calculates the norm of this vector.

        Returns
        -------
        float
            Norm of the flattenable values in this vector.
        """
        return norm(self.vec)

    def get_view(self, varmap):
        """
        Return a new `VecWrapper` that is a view into this one

        Parameters
        ----------
        varmap : dict
            mapping of variable names in the old `VecWrapper` to the names
            they will have in the new `VecWrapper`

        Returns
        -------
        `VecWrapper`
            a new `VecWrapper` that is a view into this one
        """
        view = self.__class__()
        view_size = 0

        start = -1
        for name, meta in self.items():
            if name in varmap:
                view._vardict[varmap[name]] = self._vardict[name]
                if meta['size'] > 0:
                    pstart, pend = self._slices[name]
                    if start == -1:
                        start = pstart
                        end = pend
                    else:
                        assert pstart == end, \
                               "%s not contiguous in block containing %s" % \
                               (name, varmap.keys())
                    end = pend
                    view._slices[varmap[name]] = (view_size, view_size + meta['size'])
                    view_size += meta['size']

        if start == -1: # no items found
            view.vec = self.vec[0:0]
        else:
            view.vec = self.vec[start:end]

        return view

    def make_idx_array(self, start, end):
        """
        Return an index vector of the right int type for
        the current implementation.

        Parameters
        ----------
        start : int
            the starting index

        end : int
            the ending index
        """
        return numpy.arange(start, end, dtype=self.idx_arr_type)

    def to_idx_array(indices):
        """
        Given some iterator of indices, return an index array of the
        right int type for the current implementation.

        Parameters
        ----------
        indices : iterator of ints
            An iterator of indices

        Returns
        -------
        ndarray of idx_arr_type
            Index array
        """
        return numpy.array(indices, dtype=idx_arr_type)

    def merge_idxs(self, src_idxs, tgt_idxs):
        """Return source and target index arrays, built up from
        smaller index arrays and combined in order of ascending source
        index (to allow us to convert src indices to a slice in some cases).

        Parameters
        ----------
        src_idxs : array
            source indices

        tgt_idxs : array
            target indices

        Returns
        -------
        array
            the merged index arrays
        """
        assert(len(src_idxs) == len(tgt_idxs))

        # filter out any zero length idx array entries
        src_idxs = [i for i in src_idxs if len(i)]
        tgt_idxs = [i for i in tgt_idxs if len(i)]

        if len(src_idxs) == 0:
            return self.make_idx_array(0, 0), self.make_idx_array(0,0)

        src_tups = list(enumerate(src_idxs))

        src_sorted = sorted(src_tups, key=lambda x: x[1].min())

        new_src = [idxs for i, idxs in src_sorted]
        new_tgt = [tgt_idxs[i] for i,_ in src_sorted]

        return idx_merge(new_src), idx_merge(new_tgt)

    def get_relative_varname(self, abs_name):
        """
        Returns the relative pathname for the given absolute variable
        pathname.

        Parameters
        ----------
        abs_name : str
            Absolute pathname of a variable

        Returns
        -------
        rel_name : str
            Relative name mapped to the given absolute pathname
        """
        for rel_name, meta_list in self._vardict.items():
            for meta in meta_list:
                if meta['pathname'] == abs_name:
                    return rel_name
        raise RuntimeError("Relative name not found for variable '%s'" % abs_name)

    def get_states(self):
        """
        Returns
        -------
        list
            A list of names of state variables.
        """
        return [n for n,meta in self.items() if meta.get('state')]

    def get_vecvars(self):
        """
        Returns
        -------
            A list of names of 'flattenable' variables.
        """
        return [n for n,meta in self.items() if not meta.get('noflat')]

    def get_noflats(self):
        """
        Returns
        -------
        list
            A list of names of 'unflattenable' variables.
        """
        return [n for n,meta in self.items() if meta.get('noflat')]


class SrcVecWrapper(VecWrapper):
    def setup(self, unknowns_dict, comm=None, store_noflats=False):
        """Configure this vector to store a flattened array of the variables
        in unknowns. If store_noflats is True, then non-flattenable variables
        will also be stored.

        Parameters
        ----------
        unknowns_dict : dict
            dictionary of metadata for unknown variables

        store_noflats : bool (optional)
            if True, then store non-flattenable (non-differentiable) variables
            by default only flattenable variables will be stired
        """
        vec_size = 0
        for name, meta in unknowns_dict.items():
            vmeta = self._add_var(name, meta, vec_size)
            var_size = vmeta['size']
            if var_size > 0 or store_noflats:
                if var_size > 0:
                    self._slices[meta['relative_name']] = (vec_size, vec_size + var_size)
                # for a target (unknown) vector, there may be multiple
                # variables with relative name
                self._vardict.setdefault(meta['relative_name'], []).append(vmeta)
                vec_size += var_size

        self.vec = numpy.zeros(vec_size)

        # get the metadata from the first set of metadata in the list
        # (there will actually be only one for source variables)

        # map slices to the array
        for name, meta in self.items():
            if meta['size'] > 0:
                start, end = self._slices[name]
                meta['val'] = self.vec[start:end]

        # if store_noflats is True, this is the unknowns vecwrapper,
        # so initialize all of the values from the unknowns dicts.
        if store_noflats:
            for name, meta in unknowns_dict.items():
                self[meta['relative_name']] = meta['val']

    def _add_var(self, name, meta, index):
        """Add a variable to the vector. If the variable is differentiable,
        then allocate a range in the vector array to store it. Store the
        shape of the variable so it can be un-flattened later.

        Parameters
        ----------
        name : str
            the name of the variable to add

        meta : dict
            metadata for the variable

        index : int
            index into the array where the variable value is to be stored
            (if flattenable)
        """

        vmeta = meta.copy()
        vmeta['pathname'] = name

        if 'shape' in meta:
            shape = meta['shape']
            vmeta['shape'] = shape
            if 'val' in meta:
                val = meta['val']
                if not is_differentiable(val):
                    var_size = 0
                    vmeta['noflat'] = True
                    vmeta['val'] = _NoflatWrapper(val)
                else:
                    if val.shape != shape:
                        raise ValueError("The specified shape of variable '%s' does not match the shape of its value." %
                                         name)
                    var_size = val.size
            else:
                # no val given, so assume they want a numpy float array
                meta['val'] = numpy.zeros(shape)
                var_size = meta['val'].size
        elif 'val' in meta:
            val = meta['val']
            if is_differentiable(val):
                if isinstance(val, numpy.ndarray):
                    var_size = val.size
                    # if they didn't specify the shape, get it here so we
                    # can unflatten the value we return from __getitem__
                    vmeta['shape'] = val.shape
                else:
                    var_size = 1
            else:
                var_size = 0
                vmeta['noflat'] = True
                vmeta['val'] = _NoflatWrapper(val)
        else:
            raise ValueError("No value or shape given for variable '%s'" % name)

        vmeta['size'] = var_size

        return vmeta

    def _get_flattened_sizes(self):
        """
        Collect all flattenable var sizes.

        Returns
        -------
        ndarray
            1x<num_flattenable_vars> array of sizes.
        """
        sizes = [m['size'] for m in self.values() if not m.get('noflat')]
        return numpy.array([sizes])


class TgtVecWrapper(VecWrapper):
    def setup(self, parent_params_vec, params_dict, srcvec, my_params,
                            connections, store_noflats=False):
        """
        Configure this vector to store a flattened array of the variables
        in params. Variable shape and value are retrieved from srcvec.

        Parameters
        ----------
        parent_params_vec : `VecWrapper` or None
            `VecWrapper` of parameters from the parent `System`

        params_dict : `OrderedDict`
            Dictionary of parameter absolute name mapped to metadata dict

        srcvec : `VecWrapper`
            Source `VecWrapper` corresponding to the target `VecWrapper` we're building.

        my_params : list of str
            A list of absolute names of parameters that the `VecWrapper` we're building
            will 'own'.

        connections : dict of str : str
            A dict of absolute target names mapped to the absolute name of their
            source variable.

        store_noflats : bool (optional)
            If True, store unflattenable variables in the `VecWrapper` we're building.
        """
        vec_size = 0
        missing = []  # names of our params that we don't 'own'
        for pathname, meta in params_dict.items():
            if pathname in my_params:
                # if connected, get metadata from the source
                src_pathname = connections.get(pathname)
                if src_pathname is None:
                    raise RuntimeError("Parameter '%s' is not connected" % pathname)
                src_rel_name = srcvec.get_relative_varname(src_pathname)
                src_meta = srcvec.metadata(src_rel_name)

                vmeta = self._add_var(meta, vec_size, src_meta[0], store_noflats)
                vmeta['pathname'] = pathname

                vec_size += vmeta['size']

                self._vardict.setdefault(meta['relative_name'], []).append(vmeta)
            else:
                if parent_params_vec is not None:
                    missing.append(pathname)

        self.vec = numpy.zeros(vec_size)

        # get the size/val metadata from the first set of metadata in the list
        # (there may be metadata for multiple source variables for a target)

        # map slices to the array
        for name, metas in self._vardict.items():
            for meta in metas:
                if meta['size'] > 0:
                    start, end = self._slices[name]
                    meta['val'] = self.vec[start:end]

        # fill entries for missing params with views from the parent
        for pathname in missing:
            meta = params_dict[pathname]
            prelname = parent_params_vec.get_relative_varname(pathname)
            newmetas = parent_params_vec._vardict[prelname]
            for newmeta in newmetas:
                if newmeta['pathname'] == pathname:
                    newmeta = newmeta.copy()
                    newmeta['relative_name'] = meta['relative_name']
                    newmeta['owned'] = False # mark this param as not 'owned' by this VW
                    self._vardict.setdefault(meta['relative_name'],
                                             []).append(newmeta)

<<<<<<< HEAD
    def _add_var(self, meta, index, src_meta, store_noflats):
=======
        # Finally, set up unit conversions, if any exist.
        for pathname, meta in params_dict.items():

            if 'units' not in meta:
                continue

            # dparams vector has some additional behavior
            if store_noflats == False:
                self.deriv_units = True

            # Pull conversion from parents if we are a view.
            if parent_params_vec is not None and \
               parent_params_vec._unit_conversion.get(pathname) is not None:

                newname = meta['relative_name']
                self._unit_conversion[newname] = parent_params_vec._unit_conversion[pathname]

            # Figure out conversions if we are the top target vector.
            elif pathname in connections:

                # Get source units
                src_pathname = connections.get(pathname)
                src_rel_name = srcvec.get_relative_varname(src_pathname)
                src_meta = srcvec.metadata(src_rel_name)
                src_unit = src_meta[0].get('units')
                if src_unit is None:
                    continue

                tgt_unit = meta['units']

                scale, offset = get_conversion_tuple(src_unit, tgt_unit)

                # Skip if we are equivalent units.
                if scale == 1.0 and (offset == 0.0 or store_noflats == False):
                    continue

                self._unit_conversion[pathname] = (scale, offset)


    def _add_target_var(self, meta, index, src_meta, store_noflats):
>>>>>>> a39981b0
        """Add a variable to the vector. Allocate a range in the vector array
        and store the shape of the variable so it can be un-flattened later.

        Parameters
        ----------
        meta : dict
            metadata for the variable

        index : int
            index into the array where the variable value is to be stored
            (if flattenable)

        src_meta : dict
            metadata for the source variable that this target variable is
            connected to

        store_noflats : bool (optional)
            If True, store unflattenable variables in the `VecWrapper` we're building.
        """

        vmeta = meta.copy()

        var_size = src_meta['size']

        vmeta['size'] = var_size
        if 'shape' in src_meta:
            vmeta['shape'] = src_meta['shape']

        if var_size > 0:
            self._slices[meta['relative_name']] = (index, index + var_size)
        elif src_meta.get('noflat') and store_noflats:
            vmeta['val'] = src_meta['val']
            vmeta['noflat'] = True

        return vmeta

    def _get_flattened_sizes(self):
        """
            Create a 1x1 numpy array to hold the sum of the sizes of local
            flattenable params.

            Returns
            -------
            ndarray
                array containing sum of local sizes of flattenable params.
        """
        psize = sum([m['size'] for m in self.values()
                     if m.get('owned') and not m.get('noflat')])
        return numpy.array([[psize]])


def idx_merge(idxs):
    """Combines a mixed iterator of int and iterator indices into an
    array of int indices.
    """
    if len(idxs) > 0:
        idxs = [i for i in idxs if isinstance(i, int_types) or
                len(i)>0]
        if len(idxs) > 0:
            if isinstance(idxs[0], int_types):
                return idxs
            else:
                return numpy.concatenate(idxs)
    return idxs<|MERGE_RESOLUTION|>--- conflicted
+++ resolved
@@ -516,7 +516,7 @@
                             connections, store_noflats=False):
         """
         Configure this vector to store a flattened array of the variables
-        in params. Variable shape and value are retrieved from srcvec.
+        in params_dict. Variable shape and value are retrieved from srcvec.
 
         Parameters
         ----------
@@ -586,9 +586,6 @@
                     self._vardict.setdefault(meta['relative_name'],
                                              []).append(newmeta)
 
-<<<<<<< HEAD
-    def _add_var(self, meta, index, src_meta, store_noflats):
-=======
         # Finally, set up unit conversions, if any exist.
         for pathname, meta in params_dict.items():
 
@@ -627,10 +624,9 @@
 
                 self._unit_conversion[pathname] = (scale, offset)
 
-
-    def _add_target_var(self, meta, index, src_meta, store_noflats):
->>>>>>> a39981b0
-        """Add a variable to the vector. Allocate a range in the vector array
+    def _add_var(self, meta, index, src_meta, store_noflats):
+        """
+        Add a variable to the vector. Allocate a range in the vector array
         and store the shape of the variable so it can be un-flattened later.
 
         Parameters
@@ -682,7 +678,8 @@
 
 
 def idx_merge(idxs):
-    """Combines a mixed iterator of int and iterator indices into an
+    """
+    Combines a mixed iterator of int and iterator indices into an
     array of int indices.
     """
     if len(idxs) > 0:
