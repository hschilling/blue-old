--- conflicted
+++ resolved
@@ -45,11 +45,7 @@
 
     def test_feature_set_indeps(self):
         prob = Problem()
-<<<<<<< HEAD
         root = prob.model = Group()
-=======
-        root = prob.root = Group()
->>>>>>> 42d7edf0
         root.add_subsystem('p1', IndepVarComp('x', 0.0), promotes=['x'])
         root.add_subsystem('p2', IndepVarComp('y', 0.0), promotes=['y'])
         root.add_subsystem('comp', Paraboloid(), promotes=['x', 'y', 'f_xy'])
