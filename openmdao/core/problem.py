--- conflicted
+++ resolved
@@ -49,15 +49,9 @@
 
         # combine implicit and explicit connections
         connections.update(implicit_conns)
-<<<<<<< HEAD
-        
-        check_connections(connections, params_dict, unknowns_dict)
-        
-=======
 
         check_connections(connections, params_dict, unknowns_dict)
 
->>>>>>> 6dc241c2
         # check for parameters that are not connected to a source/unknown
         hanging_params = []
         for p in params_dict:
