--- conflicted
+++ resolved
@@ -135,12 +135,7 @@
         val : float or ndarray or object
             Initial value for the input.
         """
-<<<<<<< HEAD
-        self._init_params_dict[name] = self._add_variable(name, val, 'param',
-                                                          **kwargs)
-=======
-        self._params_dict[name] = self._add_variable(name, val, **kwargs)
->>>>>>> c124a7de
+        self._init_params_dict[name] = self._add_variable(name, val, **kwargs)
 
     def add_output(self, name, val=_NotSet, **kwargs):
         """ Add an output to this component.
@@ -154,14 +149,9 @@
             Initial value for the output. While the value is overwritten during
             execution, it is useful for infering size.
         """
-<<<<<<< HEAD
-        self._init_unknowns_dict[name] = self._add_variable(name, val, 'output',
-                                                            **kwargs)
-=======
         shape = kwargs.get('shape')
         self._check_val(name, 'output', val, shape)
-        self._unknowns_dict[name] = self._add_variable(name, val, **kwargs)
->>>>>>> c124a7de
+        self._init_unknowns_dict[name] = self._add_variable(name, val, **kwargs)
 
     def add_state(self, name, val=_NotSet, **kwargs):
         """ Add an implicit state to this component.
