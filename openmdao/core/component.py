<<<<<<< HEAD
"""Define the core Component classes.

Classes
-------
<Component> - base Component class
<ImplicitComponent> - used to define output variables that are all implicit
<ExplicitComponent> - used to define output variables that are all explicit
<IndepVarComp> - used to define output variables that are all independent
"""
=======
"""Define the Component class."""
>>>>>>> d14b7aff

from __future__ import division

import collections

import numpy
from six import string_types

from openmdao.core.system import System


class Component(System):
    """Base Component class; not to be directly instantiated."""

    INPUT_DEFAULTS = {
        'shape': (1,),
        'units': '',
        'var_set': 0,
        'indices': [0],
    }

    OUTPUT_DEFAULTS = {
        'shape': (1,),
        'units': '',
        'var_set': 0,
        'lower': None,
        'upper': None,
        'ref': 1.0,
        'ref0': 0.0,
        'res_units': '',
        'res_ref': 1.0,
        'res_ref0': 0.0,
    }

    def add_input(self, name, val=1.0, **kwargs):
        """Add an input variable to the component.

        Args
        ----
        name : str60
            name of the variable in this component's namespace.
        val : object
            The value of the variable being added.
        **kwargs : dict
            additional args, documented [INSERT REF].
        """
        metadata = self.INPUT_DEFAULTS.copy()
        metadata.update(kwargs)

        if isinstance(val, numpy.ndarray) and 'indices' not in kwargs:
            metadata['indices'] = numpy.arange(0, val.size, dtype=int)
        else:
            metadata['indices'] = numpy.array(metadata['indices'])

        metadata['value'] = val
        if isinstance(val, numpy.ndarray):
            metadata['shape'] = val.shape

        self._variable_allprocs_names['input'].append(name)
        self._variable_myproc_names['input'].append(name)
        self._variable_myproc_metadata['input'].append(metadata)

    def add_output(self, name, val=1.0, **kwargs):
        """Add an output variable to the component.

<<<<<<< HEAD
    def add_input(self, name, val=1.0, **kwargs):
        """Add an input variable to the component.

=======
>>>>>>> d14b7aff
        Args
        ----
        name : str
            name of the variable in this component's namespace.
<<<<<<< HEAD
        typ : str
            either 'input' or 'output'
        val : object
            The value of the variable being added.
        kwargs : dict
            variable metadata with DEFAULTS defined above.
        """
        self._add_variable(name, 'input', val, kwargs)

    def add_output(self, name, val=1.0, **kwargs):
        """Add an output variable to the component.

        Args
        ----
        name : str
            name of the variable in this component's namespace.
        typ : str
            either 'input' or 'output'
        val : object
            The value of the variable being added.
        kwargs : dict
            variable metadata with DEFAULTS defined above.
        """
        self._add_variable(name, 'output', val, kwargs)

    def _setup_vector(self, vectors, vector_var_ids):
        super(Component, self)._setup_vector(vectors, vector_var_ids)
=======
        val : object
            The value of the variable being added.
        **kwargs : dict
            additional args, documented [INSERT REF].
        """
        metadata = self.OUTPUT_DEFAULTS.copy()
        metadata.update(kwargs)

        metadata['value'] = val
        if isinstance(val, numpy.ndarray):
            metadata['shape'] = val.shape

        self._variable_allprocs_names['output'].append(name)
        self._variable_myproc_names['output'].append(name)
        self._variable_myproc_metadata['output'].append(metadata)

    def _setup_vector(self, vectors, vector_var_ids, use_ref_vector):
        """See openmdao.core.component.Component._setup_vector."""
        super(Component, self)._setup_vector(vectors, vector_var_ids,
                                             use_ref_vector)
>>>>>>> d14b7aff

        # Components must load their initial input and output values into the
        # vectors.
        if vectors['input']._name is None:
            names = self._variable_myproc_names['input']
            inputs = self._inputs
            for i, meta in enumerate(self._variable_myproc_metadata['input']):
                inputs[names[i]] = meta['value']

        if vectors['output']._name is None:
            names = self._variable_myproc_names['output']
            outputs = self._outputs
            for i, meta in enumerate(self._variable_myproc_metadata['output']):
<<<<<<< HEAD
                outputs[names[i]] = meta['value']


class ImplicitComponent(Component):
    """Class to inherit from when all output variables are implicit."""

    def _apply_nonlinear(self):
        """Compute residuals."""
        self.apply_nonlinear(self._inputs, self._outputs, self._residuals)

    def _solve_nonlinear(self):
        """Compute outputs.

        Returns
        -------
        boolean
            Failure flag; True if failed to converge, False is successful.
        float
            relative error.
        float
            absolute error.
        """
        if self._nl_solver is not None:
            self._nl_solver(self._inputs, self._outputs)
        else:
            self.solve_nonlinear(self._inputs, self._outputs)

    def _apply_linear(self, vec_names, mode, var_inds=None):
        """Compute jac-vec product.

        Args
        ----
        vec_names : [str, ...]
            list of names of the right-hand-side vectors.
        mode : str
            'fwd' or 'rev'.
        var_inds : [int, int, int, int] or None
            ranges of variable IDs involved in this matrix-vector product.
            The ordering is [lb1, ub1, lb2, ub2].
        """
        for vec_name in vec_names:
            with self._matvec_context(vec_name, var_inds, mode) as vecs:
                d_inputs, d_outputs, d_residuals = vecs
                self.apply_linear(self._inputs, self._outputs,
                                  d_inputs, d_outputs, d_residuals, mode)
                self._jacobian._system = self
                self._jacobian._apply(d_inputs, d_outputs, d_residuals, mode)

    def _solve_linear(self, vec_names, mode):
        """Apply inverse jac product.

        Args
        ----
        vec_names : [str, ...]
            list of names of the right-hand-side vectors.
        mode : str
            'fwd' or 'rev'.

        Returns
        -------
        boolean
            Failure flag; True if failed to converge, False is successful.
        float
            relative error.
        float
            absolute error.
        """
        if self._ln_solver is not None:
            return self._ln_solver(vec_names, mode)
        else:
            success = True
            for vec_name in vec_names:
                d_outputs = self._vectors['output'][vec_name]
                d_residuals = self._vectors['residual'][vec_name]
                tmp = self.solve_linear(d_outputs, d_residuals, mode)
                success = success and tmp
            return success

    def _linearize(self, initial=False):
        """Compute jacobian / factorization.

        Args
        ----
        initial : boolean
            whether this is the initial call to assemble the Jacobian.
        """
        self._jacobian._system = self
        self.linearize(self._inputs, self._outputs, self._jacobian)

        self._jacobian._precompute_iter()
        if not initial and self._jacobian._top_name == self.path_name:
            self._jacobian._update()

    def apply_nonlinear(self, inputs, outputs, residuals):
        """Compute residuals given inputs and outputs.

        Args
        ----
        inputs : <Vector>
            unscaled, dimensional input variables read via inputs[key]
        outputs : <Vector>
            unscaled, dimensional output variables read via outputs[key]
        residuals : <Vector>
            unscaled, dimensional residuals written to via residuals[key]
        """
        pass

    def solve_nonlinear(self, inputs, outputs):
        """Compute outputs given inputs.

        Args
        ----
        inputs : <Vector>
            unscaled, dimensional input variables read via inputs[key]
        outputs : <Vector>
            unscaled, dimensional output variables read via outputs[key]
        """
        pass

    def apply_linear(self, inputs, outputs,
                     d_inputs, d_outputs, d_residuals, mode):
        r"""Compute jac-vector product.

        If mode is:
            'fwd': (d_inputs, d_outputs) \|-> d_residuals

            'rev': d_residuals \|-> (d_inputs, d_outputs)

        Args
        ----
        inputs : <Vector>
            unscaled, dimensional input variables read via inputs[key]
        outputs : <Vector>
            unscaled, dimensional output variables read via outputs[key]
        d_inputs : <Vector>
            see inputs; product must be computed only if var_name in d_inputs
        d_outputs : <Vector>
            see outputs; product must be computed only if var_name in d_outputs
        d_residuals : <Vector>
            see outputs
        mode : str
            either 'fwd' or 'rev'
        """
        pass

    def solve_linear(self, d_outputs, d_residuals, mode):
        r"""Apply inverse jac product.

        If mode is:
            'fwd': d_residuals \|-> d_outputs

            'rev': d_outputs \|-> d_residuals

        Args
        ----
        d_outputs : <Vector>
            unscaled, dimensional quantities read via d_outputs[key]
        d_residuals : <Vector>
            unscaled, dimensional quantities read via d_residuals[key]
        mode : str
            either 'fwd' or 'rev'
        """
        pass

    def linearize(self, inputs, outputs, jacobian):
        """Compute sub-jacobian parts / factorization.

        Args
        ----
        inputs : <Vector>
            unscaled, dimensional input variables read via inputs[key]
        outputs : <Vector>
            unscaled, dimensional output variables read via outputs[key]
        jacobian : <Jacobian>
            sub-jac components written to jacobian[output_name, input_name]
        """
        pass


class ExplicitComponent(Component):
    """Class to inherit from when all output variables are explicit."""

    def _apply_nonlinear(self):
        """Compute residuals."""
        inputs = self._inputs
        outputs = self._outputs
        residuals = self._residuals

        residuals.set_vec(outputs)
        self.compute(inputs, outputs)
        residuals -= outputs
        outputs += residuals

    def _solve_nonlinear(self):
        """Compute outputs.

        Returns
        -------
        boolean
            Failure flag; True if failed to converge, False is successful.
        float
            relative error.
        float
            absolute error.
        """
        inputs = self._inputs
        outputs = self._outputs
        residuals = self._residuals

        residuals.set_const(0.0)
        self.compute(inputs, outputs)

    def _apply_linear(self, vec_names, mode, var_inds=None):
        """Compute jac-vec product.

        Args
        ----
        vec_names : [str, ...]
            list of names of the right-hand-side vectors.
        mode : str
            'fwd' or 'rev'.
        var_inds : [int, int, int, int] or None
            ranges of variable IDs involved in this matrix-vector product.
            The ordering is [lb1, ub1, lb2, ub2].
        """
        for vec_name in vec_names:
            with self._matvec_context(vec_name, var_inds, mode) as vecs:
                d_inputs, d_outputs, d_residuals = vecs
                self._jacobian._system = self
                self._jacobian._apply(d_inputs, d_outputs, d_residuals,
                                      mode)

                d_residuals *= -1.0
                self.compute_jacvec_product(
                    self._inputs, self._outputs,
                    d_inputs, d_residuals, mode)
                d_residuals *= -1.0

    def _solve_linear(self, vec_names, mode):
        """Apply inverse jac product.

        Args
        ----
        vec_names : [str, ...]
            list of names of the right-hand-side vectors.
        mode : str
            'fwd' or 'rev'.

        Returns
        -------
        boolean
            Failure flag; True if failed to converge, False is successful.
        float
            relative error.
        float
            absolute error.
        """
        for vec_name in vec_names:
            d_outputs = self._vectors['output'][vec_name]
            d_residuals = self._vectors['residual'][vec_name]
            if mode == 'fwd':
                d_outputs.set_vec(d_residuals)
            elif mode == 'rev':
                d_residuals.set_vec(d_outputs)

    def _linearize(self, initial=False):
        """Compute jacobian / factorization.

        Args
        ----
        initial : boolean
            whether this is the initial call to assemble the Jacobian.
        """
        self._jacobian._system = self
        self.compute_jacobian(self._inputs, self._outputs, self._jacobian)

        for op_name in self._variable_myproc_names['output']:
            size = len(self._outputs._views_flat[op_name])
            ones = numpy.ones(size)
            arange = numpy.arange(size)
            self._jacobian[op_name, op_name] = (ones, arange, arange)

        for op_name in self._variable_myproc_names['output']:
            for ip_name in self._variable_myproc_names['input']:
                if (op_name, ip_name) in self._jacobian:
                    self._jacobian._negate((op_name, ip_name))

        self._jacobian._precompute_iter()
        if not initial and self._jacobian._top_name == self.path_name:
            self._jacobian._update()

    def compute(self, inputs, outputs):
        """Compute outputs given inputs.

        Args
        ----
        inputs : <Vector>
            unscaled, dimensional input variables read via inputs[key]
        outputs : <Vector>
            unscaled, dimensional output variables read via outputs[key]
        """
        pass

    def compute_jacobian(self, inputs, outputs, jacobian):
        """Compute sub-jacobian parts / factorization.

        Args
        ----
        inputs : <Vector>
            unscaled, dimensional input variables read via inputs[key]
        outputs : <Vector>
            unscaled, dimensional output variables read via outputs[key]
        jacobian : <Jacobian>
            sub-jac components written to jacobian[output_name, input_name]
        """
        pass

    def compute_jacvec_product(self, inputs, outputs,
                               d_inputs, d_outputs, mode):
        r"""Compute jac-vector product.

        If mode is:
            'fwd': d_inputs \|-> d_outputs

            'rev': d_outputs \|-> d_inputs

        Args
        ----
        inputs : <Vector>
            unscaled, dimensional input variables read via inputs[key]
        outputs : <Vector>
            unscaled, dimensional output variables read via outputs[key]
        d_inputs : <Vector>
            see inputs; product must be computed only if var_name in d_inputs
        d_outputs : <Vector>
            see outputs; product must be computed only if var_name in d_outputs
        mode : str
            either 'fwd' or 'rev'
        """
        pass


class IndepVarComp(ExplicitComponent):
    """Class to inherit from when all output variables are independent.

    Attributes
    ----------
    _indep : tuple
        Tuple (arg1, arg2), where arg1 is str or [(str, value), ...]
        or [(str, value, kwargs), ...] and arg 2 is value.
        The value can be float or ndarray
    """

    def __init__(self, name, val=1.0, **kwargs):
        """Initialize all attributes.

        Args
        ----
        name : str or [(str, value), ...] or [(str, value, kwargs), ...]
            name of the variable or list of variables.
        val : float or ndarray
            value of the variable if a single variable is being defined.
        kwargs : dict
            keyword arguments.
        """
        super(IndepVarComp, self).__init__(**kwargs)
        self._indep = (name, val)

        for illegal in ('promotes', 'promotes_inputs', 'promotes_outputs'):
            if illegal in kwargs:
                raise ValueError("IndepVarComp init: '%s' is not supported "
                                 "in IndepVarComp." % illegal)

    def initialize_variables(self):
        """Define the independent variables as output variables."""
        name, val = self._indep
        kwargs = self.metadata._dict

        if isinstance(name, string_types):
            self.add_output(name, val, **kwargs)

        elif isinstance(name, collections.Iterable):
            for tup in name:
                badtup = None
                if isinstance(tup, tuple):
                    if len(tup) == 3:
                        n, v, kw = tup
                    elif len(tup) == 2:
                        n, v = tup
                        kw = {}
                    else:
                        badtup = tup
                else:
                    badtup = tup
                if badtup:
                    if isinstance(badtup, string_types):
                        badtup = name
                    raise ValueError(
                        "IndepVarComp init: arg %s must be a tuple of the "
                        "form (name, value) or (name, value, keyword_dict)." %
                        str(badtup))
                self.add_output(n, v, **kw)
        else:
            raise ValueError(
                "first argument to IndepVarComp init must be either of type "
                "`str` or an iterable of tuples of the form (name, value) or "
                "(name, value, keyword_dict).")
=======
                outputs[names[i]] = meta['value']
>>>>>>> d14b7aff
<|MERGE_RESOLUTION|>--- conflicted
+++ resolved
@@ -1,16 +1,4 @@
-<<<<<<< HEAD
-"""Define the core Component classes.
-
-Classes
--------
-<Component> - base Component class
-<ImplicitComponent> - used to define output variables that are all implicit
-<ExplicitComponent> - used to define output variables that are all explicit
-<IndepVarComp> - used to define output variables that are all independent
-"""
-=======
 """Define the Component class."""
->>>>>>> d14b7aff
 
 from __future__ import division
 
@@ -76,52 +64,22 @@
     def add_output(self, name, val=1.0, **kwargs):
         """Add an output variable to the component.
 
-<<<<<<< HEAD
-    def add_input(self, name, val=1.0, **kwargs):
-        """Add an input variable to the component.
-
-=======
->>>>>>> d14b7aff
         Args
         ----
         name : str
             name of the variable in this component's namespace.
-<<<<<<< HEAD
-        typ : str
-            either 'input' or 'output'
         val : object
             The value of the variable being added.
         kwargs : dict
             variable metadata with DEFAULTS defined above.
         """
-        self._add_variable(name, 'input', val, kwargs)
-
-    def add_output(self, name, val=1.0, **kwargs):
-        """Add an output variable to the component.
-
-        Args
-        ----
-        name : str
-            name of the variable in this component's namespace.
-        typ : str
-            either 'input' or 'output'
-        val : object
-            The value of the variable being added.
-        kwargs : dict
-            variable metadata with DEFAULTS defined above.
-        """
-        self._add_variable(name, 'output', val, kwargs)
-
-    def _setup_vector(self, vectors, vector_var_ids):
-        super(Component, self)._setup_vector(vectors, vector_var_ids)
-=======
-        val : object
-            The value of the variable being added.
-        **kwargs : dict
-            additional args, documented [INSERT REF].
-        """
         metadata = self.OUTPUT_DEFAULTS.copy()
         metadata.update(kwargs)
+
+        if isinstance(val, numpy.ndarray) and 'indices' not in kwargs:
+            metadata['indices'] = numpy.arange(0, val.size, dtype=int)
+        else:
+            metadata['indices'] = numpy.array(metadata['indices'])
 
         metadata['value'] = val
         if isinstance(val, numpy.ndarray):
@@ -132,10 +90,29 @@
         self._variable_myproc_metadata['output'].append(metadata)
 
     def _setup_vector(self, vectors, vector_var_ids, use_ref_vector):
-        """See openmdao.core.component.Component._setup_vector."""
+        """Add this vector and assign sub_vectors to subsystems.
+
+        Sets the following attributes:
+        - _vectors
+        - _vector_transfers
+        - _inputs*
+        - _outputs*
+        - _residuals*
+        - _transfers*
+
+        * If vec_name is None - i.e., we are setting up the nonlinear vector
+
+        Args
+        ----
+        vectors : {'input': <Vector>, 'output': <Vector>, 'residual': <Vector>}
+            <Vector> objects corresponding to 'name'.
+        vector_var_ids : ndarray[:]
+            integer array of all relevant variables for this vector.
+        use_ref_vector : bool
+            if True, allocate vectors to store ref. values.
+        """
         super(Component, self)._setup_vector(vectors, vector_var_ids,
                                              use_ref_vector)
->>>>>>> d14b7aff
 
         # Components must load their initial input and output values into the
         # vectors.
@@ -149,414 +126,4 @@
             names = self._variable_myproc_names['output']
             outputs = self._outputs
             for i, meta in enumerate(self._variable_myproc_metadata['output']):
-<<<<<<< HEAD
-                outputs[names[i]] = meta['value']
-
-
-class ImplicitComponent(Component):
-    """Class to inherit from when all output variables are implicit."""
-
-    def _apply_nonlinear(self):
-        """Compute residuals."""
-        self.apply_nonlinear(self._inputs, self._outputs, self._residuals)
-
-    def _solve_nonlinear(self):
-        """Compute outputs.
-
-        Returns
-        -------
-        boolean
-            Failure flag; True if failed to converge, False is successful.
-        float
-            relative error.
-        float
-            absolute error.
-        """
-        if self._nl_solver is not None:
-            self._nl_solver(self._inputs, self._outputs)
-        else:
-            self.solve_nonlinear(self._inputs, self._outputs)
-
-    def _apply_linear(self, vec_names, mode, var_inds=None):
-        """Compute jac-vec product.
-
-        Args
-        ----
-        vec_names : [str, ...]
-            list of names of the right-hand-side vectors.
-        mode : str
-            'fwd' or 'rev'.
-        var_inds : [int, int, int, int] or None
-            ranges of variable IDs involved in this matrix-vector product.
-            The ordering is [lb1, ub1, lb2, ub2].
-        """
-        for vec_name in vec_names:
-            with self._matvec_context(vec_name, var_inds, mode) as vecs:
-                d_inputs, d_outputs, d_residuals = vecs
-                self.apply_linear(self._inputs, self._outputs,
-                                  d_inputs, d_outputs, d_residuals, mode)
-                self._jacobian._system = self
-                self._jacobian._apply(d_inputs, d_outputs, d_residuals, mode)
-
-    def _solve_linear(self, vec_names, mode):
-        """Apply inverse jac product.
-
-        Args
-        ----
-        vec_names : [str, ...]
-            list of names of the right-hand-side vectors.
-        mode : str
-            'fwd' or 'rev'.
-
-        Returns
-        -------
-        boolean
-            Failure flag; True if failed to converge, False is successful.
-        float
-            relative error.
-        float
-            absolute error.
-        """
-        if self._ln_solver is not None:
-            return self._ln_solver(vec_names, mode)
-        else:
-            success = True
-            for vec_name in vec_names:
-                d_outputs = self._vectors['output'][vec_name]
-                d_residuals = self._vectors['residual'][vec_name]
-                tmp = self.solve_linear(d_outputs, d_residuals, mode)
-                success = success and tmp
-            return success
-
-    def _linearize(self, initial=False):
-        """Compute jacobian / factorization.
-
-        Args
-        ----
-        initial : boolean
-            whether this is the initial call to assemble the Jacobian.
-        """
-        self._jacobian._system = self
-        self.linearize(self._inputs, self._outputs, self._jacobian)
-
-        self._jacobian._precompute_iter()
-        if not initial and self._jacobian._top_name == self.path_name:
-            self._jacobian._update()
-
-    def apply_nonlinear(self, inputs, outputs, residuals):
-        """Compute residuals given inputs and outputs.
-
-        Args
-        ----
-        inputs : <Vector>
-            unscaled, dimensional input variables read via inputs[key]
-        outputs : <Vector>
-            unscaled, dimensional output variables read via outputs[key]
-        residuals : <Vector>
-            unscaled, dimensional residuals written to via residuals[key]
-        """
-        pass
-
-    def solve_nonlinear(self, inputs, outputs):
-        """Compute outputs given inputs.
-
-        Args
-        ----
-        inputs : <Vector>
-            unscaled, dimensional input variables read via inputs[key]
-        outputs : <Vector>
-            unscaled, dimensional output variables read via outputs[key]
-        """
-        pass
-
-    def apply_linear(self, inputs, outputs,
-                     d_inputs, d_outputs, d_residuals, mode):
-        r"""Compute jac-vector product.
-
-        If mode is:
-            'fwd': (d_inputs, d_outputs) \|-> d_residuals
-
-            'rev': d_residuals \|-> (d_inputs, d_outputs)
-
-        Args
-        ----
-        inputs : <Vector>
-            unscaled, dimensional input variables read via inputs[key]
-        outputs : <Vector>
-            unscaled, dimensional output variables read via outputs[key]
-        d_inputs : <Vector>
-            see inputs; product must be computed only if var_name in d_inputs
-        d_outputs : <Vector>
-            see outputs; product must be computed only if var_name in d_outputs
-        d_residuals : <Vector>
-            see outputs
-        mode : str
-            either 'fwd' or 'rev'
-        """
-        pass
-
-    def solve_linear(self, d_outputs, d_residuals, mode):
-        r"""Apply inverse jac product.
-
-        If mode is:
-            'fwd': d_residuals \|-> d_outputs
-
-            'rev': d_outputs \|-> d_residuals
-
-        Args
-        ----
-        d_outputs : <Vector>
-            unscaled, dimensional quantities read via d_outputs[key]
-        d_residuals : <Vector>
-            unscaled, dimensional quantities read via d_residuals[key]
-        mode : str
-            either 'fwd' or 'rev'
-        """
-        pass
-
-    def linearize(self, inputs, outputs, jacobian):
-        """Compute sub-jacobian parts / factorization.
-
-        Args
-        ----
-        inputs : <Vector>
-            unscaled, dimensional input variables read via inputs[key]
-        outputs : <Vector>
-            unscaled, dimensional output variables read via outputs[key]
-        jacobian : <Jacobian>
-            sub-jac components written to jacobian[output_name, input_name]
-        """
-        pass
-
-
-class ExplicitComponent(Component):
-    """Class to inherit from when all output variables are explicit."""
-
-    def _apply_nonlinear(self):
-        """Compute residuals."""
-        inputs = self._inputs
-        outputs = self._outputs
-        residuals = self._residuals
-
-        residuals.set_vec(outputs)
-        self.compute(inputs, outputs)
-        residuals -= outputs
-        outputs += residuals
-
-    def _solve_nonlinear(self):
-        """Compute outputs.
-
-        Returns
-        -------
-        boolean
-            Failure flag; True if failed to converge, False is successful.
-        float
-            relative error.
-        float
-            absolute error.
-        """
-        inputs = self._inputs
-        outputs = self._outputs
-        residuals = self._residuals
-
-        residuals.set_const(0.0)
-        self.compute(inputs, outputs)
-
-    def _apply_linear(self, vec_names, mode, var_inds=None):
-        """Compute jac-vec product.
-
-        Args
-        ----
-        vec_names : [str, ...]
-            list of names of the right-hand-side vectors.
-        mode : str
-            'fwd' or 'rev'.
-        var_inds : [int, int, int, int] or None
-            ranges of variable IDs involved in this matrix-vector product.
-            The ordering is [lb1, ub1, lb2, ub2].
-        """
-        for vec_name in vec_names:
-            with self._matvec_context(vec_name, var_inds, mode) as vecs:
-                d_inputs, d_outputs, d_residuals = vecs
-                self._jacobian._system = self
-                self._jacobian._apply(d_inputs, d_outputs, d_residuals,
-                                      mode)
-
-                d_residuals *= -1.0
-                self.compute_jacvec_product(
-                    self._inputs, self._outputs,
-                    d_inputs, d_residuals, mode)
-                d_residuals *= -1.0
-
-    def _solve_linear(self, vec_names, mode):
-        """Apply inverse jac product.
-
-        Args
-        ----
-        vec_names : [str, ...]
-            list of names of the right-hand-side vectors.
-        mode : str
-            'fwd' or 'rev'.
-
-        Returns
-        -------
-        boolean
-            Failure flag; True if failed to converge, False is successful.
-        float
-            relative error.
-        float
-            absolute error.
-        """
-        for vec_name in vec_names:
-            d_outputs = self._vectors['output'][vec_name]
-            d_residuals = self._vectors['residual'][vec_name]
-            if mode == 'fwd':
-                d_outputs.set_vec(d_residuals)
-            elif mode == 'rev':
-                d_residuals.set_vec(d_outputs)
-
-    def _linearize(self, initial=False):
-        """Compute jacobian / factorization.
-
-        Args
-        ----
-        initial : boolean
-            whether this is the initial call to assemble the Jacobian.
-        """
-        self._jacobian._system = self
-        self.compute_jacobian(self._inputs, self._outputs, self._jacobian)
-
-        for op_name in self._variable_myproc_names['output']:
-            size = len(self._outputs._views_flat[op_name])
-            ones = numpy.ones(size)
-            arange = numpy.arange(size)
-            self._jacobian[op_name, op_name] = (ones, arange, arange)
-
-        for op_name in self._variable_myproc_names['output']:
-            for ip_name in self._variable_myproc_names['input']:
-                if (op_name, ip_name) in self._jacobian:
-                    self._jacobian._negate((op_name, ip_name))
-
-        self._jacobian._precompute_iter()
-        if not initial and self._jacobian._top_name == self.path_name:
-            self._jacobian._update()
-
-    def compute(self, inputs, outputs):
-        """Compute outputs given inputs.
-
-        Args
-        ----
-        inputs : <Vector>
-            unscaled, dimensional input variables read via inputs[key]
-        outputs : <Vector>
-            unscaled, dimensional output variables read via outputs[key]
-        """
-        pass
-
-    def compute_jacobian(self, inputs, outputs, jacobian):
-        """Compute sub-jacobian parts / factorization.
-
-        Args
-        ----
-        inputs : <Vector>
-            unscaled, dimensional input variables read via inputs[key]
-        outputs : <Vector>
-            unscaled, dimensional output variables read via outputs[key]
-        jacobian : <Jacobian>
-            sub-jac components written to jacobian[output_name, input_name]
-        """
-        pass
-
-    def compute_jacvec_product(self, inputs, outputs,
-                               d_inputs, d_outputs, mode):
-        r"""Compute jac-vector product.
-
-        If mode is:
-            'fwd': d_inputs \|-> d_outputs
-
-            'rev': d_outputs \|-> d_inputs
-
-        Args
-        ----
-        inputs : <Vector>
-            unscaled, dimensional input variables read via inputs[key]
-        outputs : <Vector>
-            unscaled, dimensional output variables read via outputs[key]
-        d_inputs : <Vector>
-            see inputs; product must be computed only if var_name in d_inputs
-        d_outputs : <Vector>
-            see outputs; product must be computed only if var_name in d_outputs
-        mode : str
-            either 'fwd' or 'rev'
-        """
-        pass
-
-
-class IndepVarComp(ExplicitComponent):
-    """Class to inherit from when all output variables are independent.
-
-    Attributes
-    ----------
-    _indep : tuple
-        Tuple (arg1, arg2), where arg1 is str or [(str, value), ...]
-        or [(str, value, kwargs), ...] and arg 2 is value.
-        The value can be float or ndarray
-    """
-
-    def __init__(self, name, val=1.0, **kwargs):
-        """Initialize all attributes.
-
-        Args
-        ----
-        name : str or [(str, value), ...] or [(str, value, kwargs), ...]
-            name of the variable or list of variables.
-        val : float or ndarray
-            value of the variable if a single variable is being defined.
-        kwargs : dict
-            keyword arguments.
-        """
-        super(IndepVarComp, self).__init__(**kwargs)
-        self._indep = (name, val)
-
-        for illegal in ('promotes', 'promotes_inputs', 'promotes_outputs'):
-            if illegal in kwargs:
-                raise ValueError("IndepVarComp init: '%s' is not supported "
-                                 "in IndepVarComp." % illegal)
-
-    def initialize_variables(self):
-        """Define the independent variables as output variables."""
-        name, val = self._indep
-        kwargs = self.metadata._dict
-
-        if isinstance(name, string_types):
-            self.add_output(name, val, **kwargs)
-
-        elif isinstance(name, collections.Iterable):
-            for tup in name:
-                badtup = None
-                if isinstance(tup, tuple):
-                    if len(tup) == 3:
-                        n, v, kw = tup
-                    elif len(tup) == 2:
-                        n, v = tup
-                        kw = {}
-                    else:
-                        badtup = tup
-                else:
-                    badtup = tup
-                if badtup:
-                    if isinstance(badtup, string_types):
-                        badtup = name
-                    raise ValueError(
-                        "IndepVarComp init: arg %s must be a tuple of the "
-                        "form (name, value) or (name, value, keyword_dict)." %
-                        str(badtup))
-                self.add_output(n, v, **kw)
-        else:
-            raise ValueError(
-                "first argument to IndepVarComp init must be either of type "
-                "`str` or an iterable of tuples of the form (name, value) or "
-                "(name, value, keyword_dict).")
-=======
-                outputs[names[i]] = meta['value']
->>>>>>> d14b7aff
+                outputs[names[i]] = meta['value']