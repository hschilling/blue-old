""" Defines the base class for a Component in OpenMDAO."""

from collections import OrderedDict

from openmdao.core.system import System


class Component(System):
<<<<<<< HEAD
    """A System that is responsible for creating variables"""
=======
    """ Base class for a Component system. The Component can declare
    variables and operates on its inputs to produce unknowns, which can be
    excplicit outputs or implicit states."""
>>>>>>> 0430a391

    def __init__(self):
        super(Component, self).__init__()
        self._post_setup = False

        self.J = None

    def add_param(self, name, val, **kwargs):
        args = kwargs.copy()
        args['val'] = val
        self._params[name] = args

    def add_output(self, name, val, **kwargs):
        args = kwargs.copy()
        args['val'] = val
        self._unknowns[name] = args

    def add_state(self, name, val, **kwargs):
        args = kwargs.copy()
        args['val'] = val
        args['state'] = True
        self._unknowns[name] = args

    def _check_name(self, name):
        if self._post_setup:
            raise RuntimeError("%s: can't add variable %s because setup has already been called",
                               (self.pathname, name))
        if name in self._params or name in self._unknowns:
            raise RuntimeError("%s: variable %s already exists" %
                               (self.pathname, name))

    def setup_variables(self):
        """Returns our params and unknowns, and stores them
        as attributes of the component"""

        # rekey with absolute path names and add relative names

        _new_params = OrderedDict()
        for name, meta in self._params.items():
            if not self.pathname:
                var_pathname = name
            else:
                var_pathname = ':'.join([self.pathname, name])
            _new_params[var_pathname] = meta
            meta['relative_name'] = name
        self._params = _new_params

        _new_unknowns = OrderedDict()
        for name, meta in self._unknowns.items():
            if not self.pathname:
                var_pathname = name
            else:
                var_pathname = ':'.join([self.pathname, name])
            _new_unknowns[var_pathname] = meta
            meta['relative_name'] = name
        self._unknowns = _new_unknowns

        self._post_setup = True

<<<<<<< HEAD
        return self._params, self._unknowns
=======
    def variables(self):
        return self._params, self._outputs, self._states

    def linearize(self, params, unknowns):
        """ Calculates the Jacobian of a component if it provides
        derivatives. Preconditioners will also be pre-calculated here if
        needed.

        params: vecwrapper
            VecWrapper containing parameters (p)

        unknowns: vecwrapper
            VecWrapper containing outputs and states (u)
        """
        self.J = self.jacobian(params, unknowns)

    def jacobian(self, params, unknowns):
        """ Returns Jacobian. Returns None unless component overides.
        J should be a dictionary whose keys are tuples of the form
        ('unknown', 'param') and whose values are ndarrays.

        params: vecwrapper
            VecWrapper containing parameters (p)

        unknowns: vecwrapper
            VecWrapper containing outputs and states (u)
        """
        return None

    def apply_linear(self, params, unknowns, resids, dparams, dunknowns,
        dstates, mode):
        """Multiplies incoming vector by the Jacobian (fwd mode) or the
        transpose Jacobian (rev mode). If the user doesn't provide this
        method, then we just multiply by self.J.

        params: vecwrapper
            VecWrapper containing parameters (p)

        unknowns: vecwrapper
            VecWrapper containing outputs and states (u)

        resids: vecwrapper
            VecWrapper containing residuals (f)

        dparams: vecwrapper
            VecWrapper containing either the incoming vector in forward mode
            or the outgoing result in reverse mode. (dp)

        dunknowns: vecwrapper
            VecWrapper containing either the outgoing result in forward mode
            or the incoming vector in reverse mode. (df)

        dstates: vecwrapper
            In forward mode, this VecWrapper contains the incoming vector for
            the states. In reverse mode, it contains the outgoing vector for
            the states. (du)

        mode: string
            Derivative mode, can be 'fwd' or 'rev'
        """

        for key, J in self.J.iteritems():
            unknown, param = key

            # States are never in dparams.
            if param in dparams:
                arg = dparams[param]
            elif param in dstates:
                arg = dstates[param]
            else:
                continue

            if unknown not in dunknowns:
                continue

            result = dunknowns[unknown]

            # Vectors are flipped during adjoint
            if mode == 'fwd':
                result[:] = J.dot(arg.flatten()).reshape(result.shape)
            else:
                arg[:] = J.T.dot(result.flatten()).reshape(arg.shape)
>>>>>>> 0430a391
<|MERGE_RESOLUTION|>--- conflicted
+++ resolved
@@ -6,13 +6,10 @@
 
 
 class Component(System):
-<<<<<<< HEAD
-    """A System that is responsible for creating variables"""
-=======
     """ Base class for a Component system. The Component can declare
     variables and operates on its inputs to produce unknowns, which can be
-    excplicit outputs or implicit states."""
->>>>>>> 0430a391
+    excplicit outputs or implicit states.
+    """
 
     def __init__(self):
         super(Component, self).__init__()
@@ -21,16 +18,19 @@
         self.J = None
 
     def add_param(self, name, val, **kwargs):
+        self._check_name(name)
         args = kwargs.copy()
         args['val'] = val
         self._params[name] = args
 
     def add_output(self, name, val, **kwargs):
+        self._check_name(name)
         args = kwargs.copy()
         args['val'] = val
         self._unknowns[name] = args
 
     def add_state(self, name, val, **kwargs):
+        self._check_name(name)
         args = kwargs.copy()
         args['val'] = val
         args['state'] = True
@@ -72,11 +72,7 @@
 
         self._post_setup = True
 
-<<<<<<< HEAD
         return self._params, self._unknowns
-=======
-    def variables(self):
-        return self._params, self._outputs, self._states
 
     def linearize(self, params, unknowns):
         """ Calculates the Jacobian of a component if it provides
@@ -156,5 +152,4 @@
             if mode == 'fwd':
                 result[:] = J.dot(arg.flatten()).reshape(result.shape)
             else:
-                arg[:] = J.T.dot(result.flatten()).reshape(arg.shape)
->>>>>>> 0430a391
+                arg[:] = J.T.dot(result.flatten()).reshape(arg.shape)