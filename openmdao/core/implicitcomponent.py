"""Define the ImplicitComponent class."""

from __future__ import division

import numpy as np
from six import itervalues

from openmdao.core.component import Component
from openmdao.utils.class_util import overrides_method


class ImplicitComponent(Component):
    """
    Class to inherit from when all output variables are implicit.
    """

    def __init__(self, **kwargs):
        """
        Check if we are matrix-free.

        Parameters
        ----------
        **kwargs : dict of keyword arguments
            available here and in all descendants of this system.
        """
        super(ImplicitComponent, self).__init__(**kwargs)

        if overrides_method('apply_linear', self, ImplicitComponent):
            self._matrix_free = True

    def _apply_nonlinear(self):
        """
        Compute residuals. The model is assumed to be in a scaled state.
        """
        super(ImplicitComponent, self)._apply_nonlinear()

        with self._unscaled_context(
                outputs=[self._outputs], residuals=[self._residuals]):
            self.apply_nonlinear(self._inputs, self._outputs, self._residuals)
        self.record_iteration()

    def _solve_nonlinear(self, metadata = None):
        """
        Compute outputs. The model is assumed to be in a scaled state.

        Returns
        -------
        boolean
            Failure flag; True if failed to converge, False is successful.
        float
            absolute error.
        float
            relative error.
        """
        # Reconfigure if needed.
        super(ImplicitComponent, self)._solve_nonlinear()

        if not metadata:
            metadata = {}
        metadata['caller'] = 'ImplicitComponent._solve_nonlinear' #TODO_RECORDER - do we still need this?

        # Execute guess_nonlinear if specified.
        if overrides_method('guess_nonlinear', self, ImplicitComponent):
            with self._unscaled_context(outputs=[self._outputs], residuals=[self._residuals]):
                self.guess_nonlinear(self._inputs, self._outputs, self._residuals)

        if self._nl_solver is not None:
            result = self._nl_solver.solve()
<<<<<<< HEAD
            super(ImplicitComponent, self)._solve_nonlinear(metadata)
=======
            self.record_iteration()
>>>>>>> 2fe423d5
            return result
        else:
            with self._unscaled_context(outputs=[self._outputs]):
                result = self.solve_nonlinear(self._inputs, self._outputs)

<<<<<<< HEAD
            super(ImplicitComponent, self)._solve_nonlinear(metadata)
=======
            self.record_iteration()
>>>>>>> 2fe423d5

            if result is None:
                return False, 0., 0.
            elif type(result) is bool:
                return result, 0., 0.
            else:
                return result

    def _apply_linear(self, vec_names, mode, scope_out=None, scope_in=None):
        """
        Compute jac-vec product. The model is assumed to be in a scaled state.

        Parameters
        ----------
        vec_names : [str, ...]
            list of names of the right-hand-side vectors.
        mode : str
            'fwd' or 'rev'.
        scope_out : set or None
            Set of absolute output names in the scope of this mat-vec product.
            If None, all are in the scope.
        scope_in : set or None
            Set of absolute input names in the scope of this mat-vec product.
            If None, all are in the scope.
        """
        for vec_name in vec_names:
            with self._matvec_context(vec_name, scope_out, scope_in, mode) as vecs:
                d_inputs, d_outputs, d_residuals = vecs

                # Jacobian and vectors are all scaled, unitless
                with self.jacobian_context() as J:
                    J._apply(d_inputs, d_outputs, d_residuals, mode)

                # Jacobian and vectors are all unscaled, dimensional
                with self._unscaled_context(
                        outputs=[self._outputs, d_outputs], residuals=[d_residuals]):
                    self.apply_linear(self._inputs, self._outputs,
                                      d_inputs, d_outputs, d_residuals, mode)
        self.record_iteration()

    def _solve_linear(self, vec_names, mode, metadata = None):
        """
        Apply inverse jac product. The model is assumed to be in a scaled state.

        Parameters
        ----------
        vec_names : [str, ...]
            list of names of the right-hand-side vectors.
        mode : str
            'fwd' or 'rev'.

        Returns
        -------
        boolean
            Failure flag; True if failed to converge, False is successful.
        float
            absolute error.
        float
            relative error.
        """

        if not metadata:
            metadata = {}
        metadata['caller'] = 'ImplicitComponent._solve_linear'


        if self._ln_solver is not None:
            result = self._ln_solver.solve(vec_names, mode)
<<<<<<< HEAD
            super(ImplicitComponent, self)._solve_linear(vec_names, mode, metadata)
=======
            self.record_iteration()
>>>>>>> 2fe423d5
            return result
        else:
            failed = False
            abs_errors = []
            rel_errors = []
            for vec_name in vec_names:
                d_outputs = self._vectors['output'][vec_name]
                d_residuals = self._vectors['residual'][vec_name]

                with self._unscaled_context(
                        outputs=[d_outputs], residuals=[d_residuals]):
                    result = self.solve_linear(d_outputs, d_residuals, mode)

                if result is None:
                    result = False, 0., 0.
                elif type(result) is bool:
                    result = result, 0., 0.

                failed = failed or result[0]
                abs_errors.append(result[1])
                rel_errors.append(result[2])

<<<<<<< HEAD
            super(ImplicitComponent, self)._solve_linear(vec_names, mode, metadata)
=======
            self.record_iteration()
>>>>>>> 2fe423d5

            return failed, np.linalg.norm(abs_errors), np.linalg.norm(rel_errors)

    def _linearize(self, do_nl=True, do_ln=True):
        """
        Compute jacobian / factorization. The model is assumed to be in a scaled state.

        Parameters
        ----------
        do_nl : boolean
            Flag indicating if the nonlinear solver should be linearized.
        do_ln : boolean
            Flag indicating if the linear solver should be linearized.
        """
        with self.jacobian_context() as J:
            with self._unscaled_context(outputs=[self._outputs]):
                # Computing the approximation before the call to compute_partials allows users to
                # override FD'd values.
                for approximation in itervalues(self._approx_schemes):
                    approximation.compute_approximations(self, jac=J)
                self.linearize(self._inputs, self._outputs, J)

            if self._owns_assembled_jac or self._views_assembled_jac:
                J._update()

        if self._nl_solver is not None and do_nl:
            self._nl_solver._linearize()

        if self._ln_solver is not None and do_ln:
            self._ln_solver._linearize()

    def apply_nonlinear(self, inputs, outputs, residuals):
        """
        Compute residuals given inputs and outputs.

        The model is assumed to be in an unscaled state.

        Parameters
        ----------
        inputs : Vector
            unscaled, dimensional input variables read via inputs[key]
        outputs : Vector
            unscaled, dimensional output variables read via outputs[key]
        residuals : Vector
            unscaled, dimensional residuals written to via residuals[key]
        """
        pass

    def solve_nonlinear(self, inputs, outputs):
        """
        Compute outputs given inputs. The model is assumed to be in an unscaled state.

        Parameters
        ----------
        inputs : Vector
            unscaled, dimensional input variables read via inputs[key]
        outputs : Vector
            unscaled, dimensional output variables read via outputs[key]

        Returns
        -------
        None or bool or (bool, float, float)
            The bool is the failure flag; and the two floats are absolute and relative error.
        """
        pass

    def guess_nonlinear(self, inputs, outputs, residuals):
        """
        Provide initial guess for states.

        Override this method to set the initial guess for states.

        Parameters
        ----------
        inputs : Vector
            unscaled, dimensional input variables read via inputs[key]
        outputs : Vector
            unscaled, dimensional output variables read via outputs[key]
        residuals : Vector
            unscaled, dimensional residuals written to via residuals[key]
        """
        pass

    def apply_linear(self, inputs, outputs,
                     d_inputs, d_outputs, d_residuals, mode):
        r"""
        Compute jac-vector product. The model is assumed to be in an unscaled state.

        If mode is:
            'fwd': (d_inputs, d_outputs) \|-> d_residuals

            'rev': d_residuals \|-> (d_inputs, d_outputs)

        Parameters
        ----------
        inputs : Vector
            unscaled, dimensional input variables read via inputs[key]
        outputs : Vector
            unscaled, dimensional output variables read via outputs[key]
        d_inputs : Vector
            see inputs; product must be computed only if var_name in d_inputs
        d_outputs : Vector
            see outputs; product must be computed only if var_name in d_outputs
        d_residuals : Vector
            see outputs
        mode : str
            either 'fwd' or 'rev'
        """
        pass

    def solve_linear(self, d_outputs, d_residuals, mode):
        r"""
        Apply inverse jac product. The model is assumed to be in an unscaled state.

        If mode is:
            'fwd': d_residuals \|-> d_outputs

            'rev': d_outputs \|-> d_residuals

        Note: this is not the linear solution for the implicit component. We use identity so
        that simple implicit components can function in a preconditioner under linear gauss-seidel.
        To correctly solve this component, you should slot a solver in ln_solver or override this
        method.

        Parameters
        ----------
        d_outputs : Vector
            unscaled, dimensional quantities read via d_outputs[key]
        d_residuals : Vector
            unscaled, dimensional quantities read via d_residuals[key]
        mode : str
            either 'fwd' or 'rev'

        Returns
        -------
        None or bool or (bool, float, float)
            The bool is the failure flag; and the two floats are absolute and relative error.
        """
        if mode == 'fwd':
            d_outputs.set_vec(d_residuals)
        elif mode == 'rev':
            d_residuals.set_vec(d_outputs)

        return False, 0., 0.

    def linearize(self, inputs, outputs, jacobian):
        """
        Compute sub-jacobian parts and any applicable matrix factorizations.

        The model is assumed to be in an unscaled state.

        Parameters
        ----------
        inputs : Vector
            unscaled, dimensional input variables read via inputs[key]
        outputs : Vector
            unscaled, dimensional output variables read via outputs[key]
        jacobian : Jacobian
            sub-jac components written to jacobian[output_name, input_name]
        """
        pass

    def _list_states(self):
        """
        Return list of all states at and below this system.

        Returns
        -------
        list
            List of all states.
        """
        return [name for name in self._outputs._names]<|MERGE_RESOLUTION|>--- conflicted
+++ resolved
@@ -66,22 +66,12 @@
 
         if self._nl_solver is not None:
             result = self._nl_solver.solve()
-<<<<<<< HEAD
-            super(ImplicitComponent, self)._solve_nonlinear(metadata)
-=======
-            self.record_iteration()
->>>>>>> 2fe423d5
+            self.record_iteration(metadata)
             return result
         else:
             with self._unscaled_context(outputs=[self._outputs]):
                 result = self.solve_nonlinear(self._inputs, self._outputs)
-
-<<<<<<< HEAD
-            super(ImplicitComponent, self)._solve_nonlinear(metadata)
-=======
-            self.record_iteration()
->>>>>>> 2fe423d5
-
+            self.record_iteration(metadata)
             if result is None:
                 return False, 0., 0.
             elif type(result) is bool:
@@ -149,11 +139,7 @@
 
         if self._ln_solver is not None:
             result = self._ln_solver.solve(vec_names, mode)
-<<<<<<< HEAD
-            super(ImplicitComponent, self)._solve_linear(vec_names, mode, metadata)
-=======
-            self.record_iteration()
->>>>>>> 2fe423d5
+            self.record_iteration(metadata)
             return result
         else:
             failed = False
@@ -176,11 +162,7 @@
                 abs_errors.append(result[1])
                 rel_errors.append(result[2])
 
-<<<<<<< HEAD
-            super(ImplicitComponent, self)._solve_linear(vec_names, mode, metadata)
-=======
-            self.record_iteration()
->>>>>>> 2fe423d5
+            self.record_iteration(metadata)
 
             return failed, np.linalg.norm(abs_errors), np.linalg.norm(rel_errors)
 
