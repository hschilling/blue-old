--- conflicted
+++ resolved
@@ -489,16 +489,10 @@
 
         # create implementation specific VecWrappers
         if voi is None:
-<<<<<<< HEAD
-            self.unknowns = impl.create_src_vecwrapper(self._sysdata, comm)
+            self.unknowns = impl.create_src_vecwrapper(self._sysdata,
+                                                       self._probdata, comm)
             self.states = set(n for n, m in iteritems(self.unknowns)
                                 if 'state' in m and m['state'])
-            self.resids = impl.create_src_vecwrapper(self._sysdata, comm)
-            self.params = impl.create_tgt_vecwrapper(self._sysdata, comm)
-=======
-            self.unknowns = impl.create_src_vecwrapper(self._sysdata,
-                                                       self._probdata, comm)
-            self.states = set(n for n, m in iteritems(self.unknowns) if m.get('state'))
             self.resids = impl.create_src_vecwrapper(self._sysdata,
                                                      self._probdata, comm)
             self.params = impl.create_tgt_vecwrapper(self._sysdata,
@@ -511,7 +505,6 @@
                 alloc_complex = True
             else:
                 alloc_complex = False
->>>>>>> 7d6d01df
 
             # populate the VecWrappers with data
             self.unknowns.setup(unknowns_dict,
