""" Base class for all systems in OpenMDAO."""

from collections import OrderedDict
from fnmatch import fnmatch
from itertools import chain
from six import string_types, iteritems

import numpy as np

from openmdao.core.mpiwrap import MPI, get_comm_if_active
from openmdao.core.options import OptionsDictionary


class System(object):
    """ Base class for systems in OpenMDAO."""

    def __init__(self):
        self.name = ''
        self.pathname = ''

        self._params_dict = OrderedDict()
        self._unknowns_dict = OrderedDict()

        # specify which variables are promoted up to the parent.  Wildcards
        # are allowed.
        self._promotes = ()

        self.comm = None

        self.fd_options = OptionsDictionary()
        self.fd_options.add_option('force_fd', False,
                                   desc="Set to True to finite difference this system.")
        self.fd_options.add_option('form', 'forward',
                                   values=['forward', 'backward', 'central', 'complex_step'],
                                   desc="Finite difference mode. (forward, backward, central) "
                                   "You can also set to 'complex_step' to peform the complex "
                                   "step method if your components support it.")
        self.fd_options.add_option("step_size", 1.0e-6,
                                    desc = "Default finite difference stepsize")
        self.fd_options.add_option("step_type", 'absolute',
                                   values=['absolute', 'relative'],
                                   desc='Set to absolute, relative')

    def __getitem__(self, name):
        """
        Return the variable or subsystem of the given name from this system.

        Parameters
        ----------
        name : str
            The name of the variable or subsystem.

        Returns
        -------
        value OR `System`
            The unflattened value of the given variable OR a reference to
            the named `System`.
        """
        raise RuntimeError("Variable '%s' must be accessed from a containing Group" % name)


    def promoted(self, name):
        """Determine if the given variable name is being promoted from this
        `System`.

        Parameters
        ----------
        name : str
            The name of a variable, relative to this `System`.

        Returns
        -------
        bool
            True if the named variable is being promoted from this `System`.
        """
        if isinstance(self._promotes, string_types):
            raise TypeError("'%s' promotes must be specified as a list, "
                            "tuple or other iterator of strings, but '%s' was specified" %
                            (self.name, self._promotes))

        for prom in self._promotes:
            if fnmatch(name, prom):
                for n, meta in chain(self._params_dict.items(), self._unknowns_dict.items()):
                    rel = meta.get('relative_name', n)
                    if rel == name:
                        return True

        return False

    def _setup_paths(self, parent_path):
        """Set the absolute pathname of each `System` in the tree.

        Parameter
        ---------
        parent_path : str
            The pathname of the parent `System`, which is to be prepended to the
            name of this child `System`.
        """
        if parent_path:
            self.pathname = ':'.join((parent_path, self.name))
        else:
            self.pathname = self.name

    def preconditioner(self):
        pass

    def jacobian(self, params, unknowns, resids):
        pass

    def solve_nonlinear(self, params, unknowns, resids):
        raise NotImplementedError("solve_nonlinear")

    def apply_nonlinear(self, params, unknowns, resids):
        pass

    def solve_linear(self, rhs, params, unknowns, mode="fwd"):
        pass

    def apply_linear(self, params, unknowns, dparams, dunknowns, dresids, mode="fwd"):
        pass

    def is_active(self):
        """
        Returns
        -------
        bool
            If running under MPI, returns True if this `System` has a valid
            communicator. Always returns True if not running under MPI.
        """
        return MPI is None or self.comm != MPI.COMM_NULL

    def get_req_procs(self):
        """
        Returns
        -------
        tuple
            A tuple of the form (min_procs, max_procs), indicating the min and max
            processors usable by this `System`.
        """
        return (1, 1)

    def _setup_communicators(self, comm):
        """
        Assign communicator to this `System` and all of its subsystems.

        Parameters
        ----------
        comm : an MPI communicator (real or fake)
            The communicator being offered by the parent system.
        """
        self.comm = get_comm_if_active(self, comm)

    def fd_jacobian(self, params, unknowns, resids, step_size=None, form=None,
                    step_type=None, total_derivs=False):
        """Finite difference across all unknowns in this system w.r.t. all
        params.

        Parameters
        ----------
        params : `VecWrapper`
            `VecWrapper` containing parameters. (p)

        unknowns : `VecWrapper`
            `VecWrapper` containing outputs and states. (u)

        resids : `VecWrapper`
            `VecWrapper`  containing residuals. (r)

        step_size : float (optional)
            Override all other specifications of finite difference step size.

        form : float (optional)
            Override all other specifications of form. Can be forward,
            backward, or central.

        step_type : float (optional)
            Override all other specifications of step_type. Can be absolute
            or relative.

        total_derivs : bool
            Set to true to calculate total derivatives. Otherwise, partial
            derivatives are returned.

        Returns
        -------
        dict
            Dictionary whose keys are tuples of the form ('unknown', 'param')
            and whose values are ndarrays.
        """

        # Params and Unknowns that we provide at this level.
        fd_params = self._get_fd_params()
        fd_unknowns = self._get_fd_unknowns()

        # Function call arguments have precedence over the system dict.
        if step_size == None:
            step_size = self.fd_options['step_size']
        if form == None:
            form = self.fd_options['form']
        if step_type == None:
            step_type = self.fd_options['step_type']

        jac = {}
        cache2 = None

        # Prepare for calculating partial derivatives or total derivatives
        states = []
        if total_derivs == False:
            run_model = self.apply_nonlinear
            cache1 = resids.vec.copy()
            resultvec = resids
            for u_name, meta in iteritems(self._unknowns_dict):
                if meta.get('state'):
                    states.append(meta['relative_name'])
        else:
            run_model = self.solve_nonlinear
            cache1 = unknowns.vec.copy()
            resultvec = unknowns

        # Compute gradient for this param or state.
        for p_name in chain(fd_params, states):

            if p_name in states:
                inputs = unknowns
            else:
                inputs = params

            target_input = inputs.flat[p_name]

            # If our input is connected to a Paramcomp, then we need to twiddle
            # the unknowns vector instead of the params vector.
            if hasattr(self, '_src'):
                param_src = self._src.get(p_name)
                if param_src in self.unknowns:
                    target_input = unknowns.flat[param_src]

            mydict = {}
            for key, val in self._params_dict.items():
                if val['relative_name'] == p_name:
                    mydict = val
                    break

            # Local settings for this var trump all
            if 'fd_step_size' in mydict:
                fdstep = mydict['fd_step_size']
            else:
                fdstep = step_size
            if 'fd_step_type' in mydict:
                fdtype = mydict['fd_step_type']
            else:
                fdtype = step_type
            if 'fd_form' in mydict:
                fdform = mydict['fd_form']
            else:
                fdform = form

            # Size our Inputs
            p_size = np.size(inputs[p_name])

            # Size our Outputs
            for u_name in fd_unknowns:
                u_size = np.size(unknowns[u_name])
                jac[u_name, p_name] = np.ones((u_size, p_size))

            # Finite Difference each index in array
            for idx in range(p_size):

                # Relative or Absolute step size
                if fdtype == 'relative':
                    step = inputs.flat[p_name][idx] * fdstep
                    if step < fdstep:
                        step = fdstep
                else:
                    step = fdstep

                if fdform == 'forward':

                    target_input[idx] += step

                    run_model(params, unknowns, resids)

                    target_input[idx] -= step

                    # delta resid is delta unknown
                    resultvec.vec[:] -= cache1
                    resultvec.vec[:] *= (1.0/step)

                elif fdform == 'backward':

                    target_input[idx] -= step

                    run_model(params, unknowns, resids)

                    target_input[idx] += step

                    # delta resid is delta unknown
                    resultvec.vec[:] -= cache1
                    resultvec.vec[:] *= (-1.0/step)

                elif fdform == 'central':

                    target_input[idx] += step

                    run_model(params, unknowns, resids)
                    cache2 = resultvec.vec - cache1

                    resultvec.vec[:] = cache1

                    target_input[idx] -= 2.0*step

                    run_model(params, unknowns, resids)

                    # central difference formula
                    resultvec.vec[:] -= cache1 + cache2
                    resultvec.vec[:] *= (-0.5/step)

                    target_input[idx] -= step

                for u_name in fd_unknowns:
                    jac[u_name, p_name][:, idx] = resultvec.flat[u_name]

                # Restore old residual
                resultvec.vec[:] = cache1

<<<<<<< HEAD
        return jac

    def _apply_linear_jac(self, params, unknowns, dparams, dunknowns, dresids, mode):
        """ See apply_linear. This method allows the framework to override
        any derivative specification in any `Component` or `Group` to perform
        finite difference."""

        if self._jacobian_cache is None:
            msg = ("No derivatives defined for Component '{name}'")
            msg = msg.format(name=self.name)
            raise ValueError(msg)


        for key, J in iteritems(self._jacobian_cache):
            unknown, param = key

            # States are never in dparams.
            if param in dparams:
                arg_vec = dparams
            elif param in dunknowns:
                arg_vec = dunknowns
            else:
                continue

            if unknown not in dresids:
                continue

            result = dresids[unknown]

            # Vectors are flipped during adjoint

            if mode == 'fwd':
                dresids[unknown] += J.dot(arg_vec[param].flatten()).reshape(result.shape)
            else:
                arg_vec[param] += J.T.dot(result.flatten()).reshape(arg_vec[param].shape)
=======
        return jac
>>>>>>> 6923dbd3
<|MERGE_RESOLUTION|>--- conflicted
+++ resolved
@@ -322,7 +322,6 @@
                 # Restore old residual
                 resultvec.vec[:] = cache1
 
-<<<<<<< HEAD
         return jac
 
     def _apply_linear_jac(self, params, unknowns, dparams, dunknowns, dresids, mode):
@@ -357,7 +356,4 @@
             if mode == 'fwd':
                 dresids[unknown] += J.dot(arg_vec[param].flatten()).reshape(result.shape)
             else:
-                arg_vec[param] += J.T.dot(result.flatten()).reshape(arg_vec[param].shape)
-=======
-        return jac
->>>>>>> 6923dbd3
+                arg_vec[param] += J.T.dot(result.flatten()).reshape(arg_vec[param].shape)