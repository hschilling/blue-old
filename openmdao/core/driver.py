"""Define a base class for all Drivers in OpenMDAO."""

from six import iteritems

from openmdao.utils.generalized_dict import OptionsDictionary
from openmdao.recorders.recording_manager import RecordingManager


class Driver(object):
    """
    Top-level container for the systems and drivers.

    Attributes
    ----------
    fail : bool
        Reports whether the driver ran successfully.
    options : <OptionsDictionary>
        Dictionary with general pyoptsparse options.
    _problem : <Problem>
        Pointer to the containing problem.
    supports : <OptionsDictionary>
        Provides a consistant way for drivers to declare what features they support.
    _designvars : dict
        Contains all design variable info.
    _cons : dict
        Contains all constraint info.
    _objs : dict
        Contains all objective info.
    _responses : dict
        Contains all response info.
    """

    def __init__(self):
        """
        Initialize the driver.
        """

        self.rec_mgr = RecordingManager()

        self._problem = None
        self._designvars = None
        self._cons = None
        self._objs = None
        self._responses = None
        self.options = OptionsDictionary()

        # What the driver supports.
        # Note Driver based class supports setting up problems that use every
        # feature, but it doesn't do anything except run the model. This is
        # primarilly for generic testing.
        self.supports = OptionsDictionary()
        self.supports.declare('inequality_constraints', type_=bool, value=True)
        self.supports.declare('equality_constraints', type_=bool, value=True)
        self.supports.declare('linear_constraints', type_=bool, value=True)
        self.supports.declare('two_sided_constraints', type_=bool, value=True)
        self.supports.declare('multiple_objectives', type_=bool, value=True)
        self.supports.declare('integer_design_vars', type_=bool, value=True)
        self.supports.declare('gradients', type_=bool, value=True)
        self.supports.declare('active_set', type_=bool, value=True)

        # TODO, support these in Openmdao blue
        # self.supports.declare('integer_design_vars', True)

        self.fail = False

    def add_recorder(self, recorder):
        """
        Adds a recorder to the driver.

        Args
        ----
        recorder : BaseRecorder
           A recorder instance.
        """
        self.rec_mgr.append(recorder)
        return recorder

    def cleanup(self):
        """ Clean up resources prior to exit. """
        self.rec_mgr.close()

    def _setup_driver(self, problem):
        """
        Prepare the driver for execution.

        This is the final thing to run during setup.

        Parameters
        ----------
        problem : <Problem>
            Pointer to the containing problem.
        """
        self._problem = problem
        model = problem.model

        # Gather up the information for design vars.
        self._designvars = model.get_design_vars(recurse=True)

        self._responses = model.get_responses(recurse=True)
        self._objs = model.get_objectives(recurse=True)
        self._cons = model.get_constraints(recurse=True)

    def get_design_var_values(self):
        """
        Return the design variable values.

        This is called to gather the initial design variable state.

        Returns
        -------
        dict
           Dictionary containing values of each design variable.
        """
        vec = self._problem.model._outputs._views_flat
        dv_dict = {}
        for name, meta in iteritems(self._designvars):
            scaler = meta['scaler']
            adder = meta['adder']
            val = vec[name].copy()

            # Scale design variable values
            if adder is not None:
                val += adder
            if scaler is not None:
                val *= scaler

            dv_dict[name] = val

        return dv_dict

    def set_design_var(self, name, value):
        """
        Set the value of a design variable.

        Parameters
        ----------
        name : str
            Global pathname of the design variable.
        value : float or ndarray
            Value for the design variable.
        """
        meta = self._designvars[name]
        scaler = meta['scaler']
        adder = meta['adder']

        # Scale design variable values
        if scaler is not None:
            value *= 1.0 / scaler
        if adder is not None:
            value -= adder

        self._problem.model._outputs._views_flat[name][:] = value

    def get_response_values(self):
        """
        Return response values.

        Returns
        -------
        dict
           Dictionary containing values of each response.
        """
        # TODO: finish this method when we have a driver that requires is.
        pass

    def get_objective_values(self):
        """
        Return objective values.

        Returns
        -------
        dict
           Dictionary containing values of each objective.
        """
        vec = self._problem.model._outputs._views_flat
        obj_dict = {}
        for name, meta in iteritems(self._objs):
            scaler = meta['scaler']
            adder = meta['adder']
            val = vec[name].copy()

            # Scale objectives
            if adder is not None:
                val += adder
            if scaler is not None:
                val *= scaler

            obj_dict[name] = val

        return obj_dict

    def get_constraint_values(self, ctype='all', lintype='all'):
        """
        Return constraint values.

        Parameters
        ----------
        ctype : string
            Default is 'all'. Optionally return just the inequality constraints
            with 'ineq' or the equality constraints with 'eq'.

        lintype : string
            Default is 'all'. Optionally return just the linear constraints
            with 'linear' or the nonlinear constraints with 'nonlinear'.

        Returns
        -------
        dict
           Dictionary containing values of each constraint.
        """
        vec = self._problem.model._outputs._views_flat
        con_dict = {}

        for name, meta in iteritems(self._cons):

            if lintype == 'linear' and meta['linear'] is False:
                continue

            if lintype == 'nonlinear' and meta['linear']:
                continue

            if ctype == 'eq' and meta['equals'] is None:
                continue

            if ctype == 'ineq' and meta['equals'] is not None:
                continue

            scaler = meta['scaler']
            adder = meta['adder']
            val = vec[name].copy()

            # Scale objectives
            if adder is not None:
                val += adder
            if scaler is not None:
                val *= scaler

            # TODO: Need to get the allgathered values? Like:
            # cons[name] = self._get_distrib_var(name, meta, 'constraint')
            con_dict[name] = val

        return con_dict

    def run(self):
        """
        Execute this driver.

        The base `Driver` just runs the model. All other drivers overload
        this method.

        Returns
        -------
        boolean
            Failure flag; True if failed to converge, False is successful.
        """

        failure_flag = self._problem.model._solve_nonlinear()

        # TODO_RECORDERS: do the equivalent to this
        #         self.rec_mgr.record_iteration(system, metadata)

        # need to record these :

        #     design_vars
        #     response
        #     objectives
        #     constraints

        # We would definitely need driver recording (dvs, responses, …), and optionally recording of state values in each optimization iteration


        # objective_values = self.get_objective_values()

<<<<<<< HEAD
        self.rec_mgr.record_iteration(self)
=======
        # This is just a hack to do some recording of something
        self.recorders.record_iteration(self)
>>>>>>> 43c3a385

        return failure_flag

    def _compute_total_derivs(self, of=None, wrt=None, return_format='flat_dict',
                              global_names=True):
        """
        Compute derivatives of desired quantities with respect to desired inputs.

        All derivatives are returned using driver scaling.

        Parameters
        ----------
        of : list of variable name strings or None
            Variables whose derivatives will be computed. Default is None, which
            uses the driver's objectives and constraints.
        wrt : list of variable name strings or None
            Variables with respect to which the derivatives will be computed.
            Default is None, which uses the driver's desvars.
        return_format : string
            Format to return the derivatives. Default is a 'flat_dict', which
            returns them in a dictionary whose keys are tuples of form (of, wrt).
        global_names : bool
            Set to True when passing in global names to skip some translation steps.

        Returns
        -------
        derivs : object
            Derivatives in form requested by 'return_format'.
        """
        derivs = self._problem._compute_total_derivs(of=of, wrt=wrt, return_format=return_format,
                                                     global_names=global_names)

        if return_format == 'dict':

            for okey, oval in iteritems(derivs):
                for ikey, val in iteritems(oval):
                    imeta = self._designvars[ikey]
                    ometa = self._responses[okey]

                    iscaler = imeta['scaler']
                    iadder = imeta['adder']
                    oscaler = ometa['scaler']
                    oadder = ometa['adder']

                    # Scale response side
                    if oadder is not None:
                        val += oadder
                    if oscaler is not None:
                        val *= oscaler

                    # Scale design var side
                    if iscaler is not None:
                        val *= 1.0 / iscaler
                    if iadder is not None:
                        val -= iadder

        else:
            msg = "Derivative scaling by the driver only supports the 'dict' format at present."
            raise RuntimeError(msg)

        return derivs<|MERGE_RESOLUTION|>--- conflicted
+++ resolved
@@ -271,12 +271,7 @@
 
         # objective_values = self.get_objective_values()
 
-<<<<<<< HEAD
         self.rec_mgr.record_iteration(self)
-=======
-        # This is just a hack to do some recording of something
-        self.recorders.record_iteration(self)
->>>>>>> 43c3a385
 
         return failure_flag
 
