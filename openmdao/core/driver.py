""" Base class for Driver."""

from __future__ import print_function

from collections import OrderedDict
from itertools import chain
from six import iteritems
import warnings
import itertools
import numpy as np

from openmdao.core.mpi_wrap import MPI
from openmdao.core.options import OptionsDictionary
from openmdao.recorders.recording_manager import RecordingManager
from openmdao.util.record_util import create_local_meta, update_local_meta


class Driver(object):
    """ Base class for drivers in OpenMDAO. Drivers can only be placed in a
    Problem, and every problem has a Driver. Driver is the simplest driver that
    runs (solves using solve_nonlinear) a problem once.
    """

    def __init__(self):
        super(Driver, self).__init__()
        self.recorders = RecordingManager()

        # What this driver supports
        self.supports = OptionsDictionary(read_only=True)
        self.supports.add_option('inequality_constraints', True)
        self.supports.add_option('equality_constraints', True)
        self.supports.add_option('linear_constraints', True)
        self.supports.add_option('multiple_objectives', True)
        self.supports.add_option('two_sided_constraints', True)
<<<<<<< HEAD
        self.supports.add_option('integer_parameters', True)
=======
        self.supports.add_option('integer_design_vars', True)
>>>>>>> 78d5f61a

        # This driver's options
        self.options = OptionsDictionary()

        self._desvars = OrderedDict()
        self._objs = OrderedDict()
        self._cons = OrderedDict()

        self._voi_sets = []
        self._vars_to_record = None

        # We take root during setup
        self.root = None

        self.iter_count = 0

    def _setup(self, root):
        """ Updates metadata for params, constraints and objectives, and
        check for errors. Also determines all variables that need to be
        gathered for case recording.
        """
        self.root = root

        desvars = OrderedDict()
        objs = OrderedDict()
        cons = OrderedDict()

        item_tups = [
            ('Parameter', self._desvars, desvars),
            ('Objective', self._objs, objs),
            ('Constraint', self._cons, cons)
        ]

        for item_name, item, newitem in item_tups:
            for name, meta in iteritems(item):
                rootmeta = root.unknowns.metadata(name)

                if MPI and 'src_indices' in rootmeta:
                    raise ValueError("'%s' is a distributed variable and may "
                                     "not be used as a design var, objective, "
                                     "or constraint." % name)

                # Check validity of variable
                if name not in root.unknowns:
                    msg = "{} '{}' not found in unknowns."
                    msg = msg.format(item_name, name)
                    raise ValueError(msg)

                # Size is useful metadata to save
                if 'indices' in meta:
                    meta['size'] = len(meta['indices'])
                else:
                    meta['size'] = rootmeta['size']

                newitem[name] = meta

        self._desvars = desvars
        self._objs = objs
        self._cons = cons

        if self._vars_to_record is not None:
            for recorder in self.recorders:
                pnames, unames, rnames = recorder._filtered[self.root.pathname]

                self._vars_to_record['pnames'].update(pnames)
                self._vars_to_record['unames'].update(unames)
                self._vars_to_record['rnames'].update(rnames)

    def _map_voi_indices(self):
        poi_indices = {}
        qoi_indices = {}
        for name, meta in chain(iteritems(self._cons), iteritems(self._objs)):
            # set indices of interest
            if 'indices' in meta:
                qoi_indices[name] = meta['indices']

        for name, meta in iteritems(self._desvars):
            # set indices of interest
            if 'indices' in meta:
                poi_indices[name] = meta['indices']

        return poi_indices, qoi_indices

    def _of_interest(self, voi_list):
        """Return a list of tuples, with the given voi_list organized
        into tuples based on the previously defined grouping of VOIs.
        """
        vois = []
        remaining = set(voi_list)
        for voi_set in self._voi_sets:
            vois.append([])

        for i, voi_set in enumerate(self._voi_sets):
            for v in voi_list:
                if v in voi_set:
                    vois[i].append(v)
                    remaining.remove(v)

        vois = [tuple(x) for x in vois if x]

        for v in voi_list:
            if v in remaining:
                vois.append((v,))

        return vois

    def desvars_of_interest(self):
        """
        Returns
        -------
        list of tuples of str
            The list of design vars, organized into tuples according to
            previously defined VOI groups.
        """
        return self._of_interest(self._desvars)

    def outputs_of_interest(self):
        """
        Returns
        -------
        list of tuples of str
            The list of constraints and objectives, organized into tuples
            according to previously defined VOI groups.
        """
        return self._of_interest(list(chain(self._objs, self._cons)))

    def parallel_derivs(self, vnames):
        """
        Specifies that the named variables of interest are to be grouped
        together so that their derivatives can be solved for concurrently.

        Args
        ----
        vnames : iter of str
            The names of variables of interest that are to be grouped.
        """
        #make sure all vnames are desvars, constraints, or objectives
        found = set()
        for n in vnames:
            if not (n in self._desvars or n in self._objs or n in self._cons):
                raise RuntimeError("'%s' is not a param, objective, or "
                                   "constraint" % n)
        for grp in self._voi_sets:
            for vname in vnames:
                if vname in grp:
                    msg = "'%s' cannot be added to VOI set %s because it " + \
                          "already exists in VOI set: %s"
                    raise RuntimeError(msg % (vname, tuple(vnames), grp))

        param_intsect = set(vnames).intersection(self._desvars.keys())

        if param_intsect and len(param_intsect) != len(vnames):
            raise RuntimeError("%s cannot be grouped because %s are design "
                               "vars and %s are not." %
                               (vnames, list(param_intsect),
                                list(set(vnames).difference(param_intsect))))

        if MPI:
            self._voi_sets.append(tuple(vnames))
        else:
            warnings.warn("parallel derivs %s specified but not running under MPI")

    def add_recorder(self, recorder):
        """
        Adds a recorder to the driver.

        Args
        ----
        recorder : BaseRecorder
           A recorder instance.
        """
        if not recorder._parallel and self._vars_to_record is None:
            self._vars_to_record = {
                'pnames' : set(),
                'unames' : set(),
                'rnames' : set()
            }

        self.recorders.append(recorder)

    def add_desvar(self, name, low=None, high=None, indices=None, adder=0.0, scaler=1.0):
        """
        Adds a parameter to this driver.

        Args
        ----
        name : string
           Name of the IndepVarComp in the root system.

        low : float or ndarray, optional
            Lower boundary for the param

        high : upper or ndarray, optional
            Lower boundary for the param

        indices : iter of int, optional
            If a param is an array, these indicate which entries are of
            interest for derivatives.

        adder : float or ndarray, optional
            Value to add to the model value to get the scaled value. Adder
            is first in precedence.

        scaler : float or ndarray, optional
            value to multiply the model value to get the scaled value. Scaler
            is second in precedence.
        """

        if low is None:
            low = -1e99
        elif isinstance(low, np.ndarray):
            low = low.flatten()

        if high is None:
            high = 1e99
        elif isinstance(high, np.ndarray):
            high = high.flatten()

        if isinstance(adder, np.ndarray):
            adder = adder.flatten()
        if isinstance(scaler, np.ndarray):
            scaler = scaler.flatten()

        # Scale the low and high values
        low = (low + adder)*scaler
        high = (high + adder)*scaler

        param = {}
        param['low'] = low
        param['high'] = high
        param['adder'] = adder
        param['scaler'] = scaler
        if indices:
            param['indices'] = np.array(indices, dtype=int)

        self._desvars[name] = param

    def add_param(self, name, low=None, high=None, indices=None, adder=0.0,
                  scaler=1.0):
        """
        Deprecated.  Use ``add_desvar`` instead.
        """
        warnings.simplefilter('always', DeprecationWarning)
        warnings.warn("Driver.add_param() is deprecated. Use add_desvar() instead.",
                      DeprecationWarning,stacklevel=2)
        warnings.simplefilter('ignore', DeprecationWarning)

        self.add_desvar(name, low=low, high=high, indices=indices, adder=adder,
                        scaler=scaler)

    def get_desvars(self):
        """ Returns a dict of possibly distributed parameters.

        Returns
        -------
        dict
            Keys are the param object names, and the values are the param
            values.
        """
        uvec = self.root.unknowns
        desvars = OrderedDict()

        for key, meta in iteritems(self._desvars):
            desvars[key] = self._get_distrib_var(key, meta, 'design var')

        return desvars

    def _get_distrib_var(self, name, meta, voi_type):
        uvec = self.root.unknowns
        comm = self.root.comm
        nproc = comm.size
        iproc = comm.rank

        if nproc > 1:
            owner = self.root._owning_ranks[name]
            if iproc == owner:
                flatval = uvec.flat[name]
            else:
                flatval = None
        else:
            owner = 0
            flatval = uvec.flat[name]

        if 'indices' in meta and not (nproc > 1 and owner != iproc):
            # Make sure our indices are valid
            try:
                flatval = flatval[meta['indices']]
            except IndexError:
                msg = "Index for {} '{}' is out of bounds. "
                msg += "Requested index: {}, "
                msg += "shape: {}."
                raise IndexError(msg.format(voi_type, name, meta['indices'],
                                            uvec.metadata(name)['shape']))

        if nproc > 1:
            flatval = comm.bcast(flatval, root=owner)

        scaler = meta['scaler']
        adder = meta['adder']

        if isinstance(scaler, np.ndarray) or isinstance(adder, np.ndarray) \
           or scaler != 1.0 or adder != 0.0:
            return (flatval + adder)*scaler
        else:
            return flatval

    def get_desvar_metadata(self):
        """ Returns a dict of parameter metadata.

        Returns
        -------
        dict
            Keys are the param object names, and the values are the param
            values.
        """
        return self._desvars

    def set_desvar(self, name, value):
        """ Sets a parameter.

        Args
        ----
        name : string
           Name of the IndepVarComp in the root system.

        val : ndarray or float
            value to set the parameter
        """
        if self.root.unknowns.flat[name].size == 0:
            return

        scaler = self._desvars[name]['scaler']
        adder = self._desvars[name]['adder']
        if isinstance(scaler, np.ndarray) or isinstance(adder, np.ndarray) \
           or scaler != 1.0 or adder != 0.0:
            value = value/scaler - adder
        else:
            value = value

        # Only set the indices we requested when we set the parameter.
        idx = self._desvars[name].get('indices')
        if idx is not None:
            self.root.unknowns[name][idx] = value
        else:
            self.root.unknowns[name] = value

    def add_objective(self, name, indices=None, adder=0.0, scaler=1.0):
        """ Adds an objective to this driver.

        Args
        ----
        name : string
            Promoted pathname of the output that will serve as the objective.

        indices : iter of int, optional
            If an objective is an array, these indicate which entries are of
            interest for derivatives.

        adder : float or ndarray, optional
            Value to add to the model value to get the scaled value. Adder
            is first in precedence.

        scaler : float or ndarray, optional
            value to multiply the model value to get the scaled value. Scaler
            is second in precedence.
        """

        if isinstance(adder, np.ndarray):
            adder = adder.flatten()
        if isinstance(scaler, np.ndarray):
            scaler = scaler.flatten()

        obj = {}
        obj['adder'] = adder
        obj['scaler'] = scaler
        if indices:
            obj['indices'] = indices
            if len(indices) > 1 and not self.supports['multiple_objectives']:
                raise RuntimeError("Multiple objective indices specified for "
                                   "variable '%s', but driver '%s' doesn't "
                                   "support multiple objectives." %
                                   (name, self.pathname))
        self._objs[name] = obj

    def get_objectives(self, return_type='dict'):
        """ Gets all objectives of this driver.

        Args
        ----
        return_type : string
            Set to 'dict' to return a dictionary, or set to 'array' to return a
            flat ndarray.

        Returns
        -------
        dict (for return_type 'dict')
            Key is the objective name string, value is an ndarray with the values.

        ndarray (for return_type 'array')
            Array containing all objective values in the order they were added.
        """
        uvec = self.root.unknowns
        objs = OrderedDict()

        for key, meta in iteritems(self._objs):
            objs[key] = self._get_distrib_var(key, meta, 'objective')

        return objs

    def add_constraint(self, name, lower=None, upper=None, equals=None,
                       linear=False, jacs=None, indices=None, adder=0.0,
                       scaler=1.0):
        """ Adds a constraint to this driver. For inequality constraints,
        `lower` or `upper` must be specified. For equality constraints, `equals`
        must be specified.

        Args
        ----
        name : string
            Promoted pathname of the output that will serve as the quantity to
            constrain.

        lower : float or ndarray, optional
             Constrain the quantity to be greater than this value.

        upper : float or ndarray, optional
             Constrain the quantity to be less than this value.

        equals : float or ndarray, optional
             Constrain the quantity to be equal to this value.

        linear : bool, optional
            Set to True if this constraint is linear with respect to all design
            variables so that it can be calculated once and cached.

        jacs : dict of functions, optional
            Dictionary of user-defined functions that return the flattened
            Jacobian of this constraint with repsect to the design vars of
            this driver, as indicated by the dictionary keys. Default is None
            to let OpenMDAO calculate all derivatives. Note, this is currently
            unsupported

        indices : iter of int, optional
            If a constraint is an array, these indicate which entries are of
            interest for derivatives.

        adder : float or ndarray, optional
            Value to add to the model value to get the scaled value. Adder
            is first in precedence.

        scaler : float or ndarray, optional
            value to multiply the model value to get the scaled value. Scaler
            is second in precedence.
        """

        if equals is not None and (lower is not None or upper is not None):
            msg = "Constraint '{}' cannot be both equality and inequality."
            raise RuntimeError(msg.format(name))
        if equals is not None and self.supports['equality_constraints'] is False:
            msg = "Driver does not support equality constraint '{}'."
            raise RuntimeError(msg.format(name))
        if equals is None and self.supports['inequality_constraints'] is False:
            msg = "Driver does not support inequality constraint '{}'."
            raise RuntimeError(msg.format(name))
        if lower is not None and upper is not None and self.supports['two_sided_constraints'] is False:
            msg = "Driver does not support 2-sided constraint '{}'."
            raise RuntimeError(msg.format(name))
        if lower is None and upper is None and equals is None:
            msg = "Constraint '{}' needs to define lower, upper, or equals."
            raise RuntimeError(msg.format(name))


        if isinstance(scaler, np.ndarray):
            scaler = scaler.flatten()
        if isinstance(adder, np.ndarray):
            adder = adder.flatten()
        if isinstance(lower, np.ndarray):
            lower = lower.flatten()
        if isinstance(upper, np.ndarray):
            upper = upper.flatten()
        if isinstance(equals, np.ndarray):
            equals = equals.flatten()

        con = {}
        con['lower'] = lower
        con['upper'] = upper
        con['equals'] = equals
        con['linear'] = linear
        con['adder'] = adder
        con['scaler'] = scaler
        con['jacs'] = jacs

        if indices:
            con['indices'] = indices
        self._cons[name] = con

    def get_constraints(self, ctype='all', lintype='all'):
        """ Gets all constraints for this driver.

        Args
        ----
        ctype : string
            Default is 'all'. Optionally return just the inequality constraints
            with 'ineq' or the equality constraints with 'eq'.

        lintype : string
            Default is 'all'. Optionally return just the linear constraints
            with 'linear' or the nonlinear constraints with 'nonlinear'.

        Returns
        -------
        dict
            Key is the constraint name string, value is an ndarray with the values.
        """
        uvec = self.root.unknowns
        cons = OrderedDict()

        for key, meta in iteritems(self._cons):

            if lintype == 'linear' and meta['linear'] == False:
                continue

            if lintype == 'nonlinear' and meta['linear']:
                continue

            if ctype == 'eq' and meta['equals'] is None:
                continue

            if ctype == 'ineq' and meta['equals'] is not None:
                continue

            scaler = meta['scaler']
            adder = meta['adder']

            cons[key] = self._get_distrib_var(key, meta, 'constraint')

        return cons

    def get_constraint_metadata(self):
        """ Returns a dict of constraint metadata.

        Returns
        -------
        dict
            Keys are the constraint object names, and the values are the param
            values.
        """
        return self._cons

    def _gather_vars(self, vec, varnames):
        '''
        Gathers and returns only variables listed in
        `varnames` from the vector `vec`
        '''
        local_vars = []

        for name in varnames:
            if self.root.comm.rank == self.root._owning_ranks[name]:
                local_vars.append((name, vec[name]))

        all_vars = self.root.comm.gather(local_vars, root=0)

        if self.root.comm.rank == 0:
            return dict(itertools.chain(*all_vars))

    def record(self, metadata):
        '''
        Gathers variables for non-parallel case recorders and
        calls record for all recorders

        Args
        ----
        metadata: `dict`
        Metadata for iteration coordinate
        '''
        params = self.root.params
        unknowns = self.root.unknowns
        resids = self.root.resids

        if MPI and self._vars_to_record is not None:
            pnames = self._vars_to_record['pnames']
            unames = self._vars_to_record['unames']
            rnames = self._vars_to_record['rnames']

            params = self._gather_vars(params, pnames)
            unknowns = self._gather_vars(unknowns, unames)
            resids = self._gather_vars(resids, rnames)

        # If the recorder does not support parallel recording
        # we need to make sure we only record on rank 0.
        for recorder in self.recorders:
            if self.root.comm.rank == 0 or recorder._parallel:
                recorder.record(params, unknowns, resids, metadata)

    def run(self, problem):
        """ Runs the driver. This function should be overriden when inheriting.

        Args
        ----
        problem : `Problem`
            Our parent `Problem`.
        """
        system = problem.root

        # Metadata Setup
        self.iter_count += 1
        metadata = create_local_meta(None, 'Driver')
        system.ln_solver.local_meta = metadata
        update_local_meta(metadata, (self.iter_count,))

        # Solve the system once and record results.
        system.solve_nonlinear(metadata=metadata)

<<<<<<< HEAD
        self.record(metadata)
=======
        self.recorders.record(system, metadata)
>>>>>>> 78d5f61a

    def generate_docstring(self):
        """
        Generates a numpy-style docstring for a user-created Driver class.

        Returns
        -------
        docstring : str
                string that contains a basic numpy docstring.
        """
        #start the docstring off
        docstring = '    \"\"\"\n'

        #Put options into docstring
        from openmdao.core.options import OptionsDictionary
        firstTime = 1
        v = vars(self)
        for key, value in v.items():
            if type(value)==OptionsDictionary:
                if firstTime:  #start of Options docstring
                    docstring += '\n    Options\n    -------\n'
                    firstTime = 0
                for (name, val) in sorted(value.items()):
                        docstring += "    "+name
                        docstring += " :  " + type(val).__name__
                        docstring += "("
                        if type(val).__name__ == 'str': docstring += "'"
                        docstring += str(val)
                        if type(val).__name__ == 'str': docstring += "'"
                        docstring += ")\n"
                        desc = value._options[name]['desc']
                        if(desc):
                            docstring += "        " + desc + "\n"
        #finish up docstring
        docstring += '\n    \"\"\"\n'
        return docstring<|MERGE_RESOLUTION|>--- conflicted
+++ resolved
@@ -32,11 +32,7 @@
         self.supports.add_option('linear_constraints', True)
         self.supports.add_option('multiple_objectives', True)
         self.supports.add_option('two_sided_constraints', True)
-<<<<<<< HEAD
-        self.supports.add_option('integer_parameters', True)
-=======
         self.supports.add_option('integer_design_vars', True)
->>>>>>> 78d5f61a
 
         # This driver's options
         self.options = OptionsDictionary()
@@ -96,14 +92,6 @@
         self._desvars = desvars
         self._objs = objs
         self._cons = cons
-
-        if self._vars_to_record is not None:
-            for recorder in self.recorders:
-                pnames, unames, rnames = recorder._filtered[self.root.pathname]
-
-                self._vars_to_record['pnames'].update(pnames)
-                self._vars_to_record['unames'].update(unames)
-                self._vars_to_record['rnames'].update(rnames)
 
     def _map_voi_indices(self):
         poi_indices = {}
@@ -208,13 +196,6 @@
         recorder : BaseRecorder
            A recorder instance.
         """
-        if not recorder._parallel and self._vars_to_record is None:
-            self._vars_to_record = {
-                'pnames' : set(),
-                'unames' : set(),
-                'rnames' : set()
-            }
-
         self.recorders.append(recorder)
 
     def add_desvar(self, name, low=None, high=None, indices=None, adder=0.0, scaler=1.0):
@@ -586,51 +567,6 @@
         """
         return self._cons
 
-    def _gather_vars(self, vec, varnames):
-        '''
-        Gathers and returns only variables listed in
-        `varnames` from the vector `vec`
-        '''
-        local_vars = []
-
-        for name in varnames:
-            if self.root.comm.rank == self.root._owning_ranks[name]:
-                local_vars.append((name, vec[name]))
-
-        all_vars = self.root.comm.gather(local_vars, root=0)
-
-        if self.root.comm.rank == 0:
-            return dict(itertools.chain(*all_vars))
-
-    def record(self, metadata):
-        '''
-        Gathers variables for non-parallel case recorders and
-        calls record for all recorders
-
-        Args
-        ----
-        metadata: `dict`
-        Metadata for iteration coordinate
-        '''
-        params = self.root.params
-        unknowns = self.root.unknowns
-        resids = self.root.resids
-
-        if MPI and self._vars_to_record is not None:
-            pnames = self._vars_to_record['pnames']
-            unames = self._vars_to_record['unames']
-            rnames = self._vars_to_record['rnames']
-
-            params = self._gather_vars(params, pnames)
-            unknowns = self._gather_vars(unknowns, unames)
-            resids = self._gather_vars(resids, rnames)
-
-        # If the recorder does not support parallel recording
-        # we need to make sure we only record on rank 0.
-        for recorder in self.recorders:
-            if self.root.comm.rank == 0 or recorder._parallel:
-                recorder.record(params, unknowns, resids, metadata)
-
     def run(self, problem):
         """ Runs the driver. This function should be overriden when inheriting.
 
@@ -650,11 +586,7 @@
         # Solve the system once and record results.
         system.solve_nonlinear(metadata=metadata)
 
-<<<<<<< HEAD
-        self.record(metadata)
-=======
         self.recorders.record(system, metadata)
->>>>>>> 78d5f61a
 
     def generate_docstring(self):
         """
