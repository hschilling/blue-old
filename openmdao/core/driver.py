""" Base class for Driver."""

from __future__ import print_function

from collections import OrderedDict
from itertools import chain
from six import iteritems
import warnings
import itertools
import numpy as np

from openmdao.core.mpi_wrap import MPI
from openmdao.core.options import OptionsDictionary
from openmdao.util.record_util import create_local_meta, update_local_meta


class Driver(object):
    """ Base class for drivers in OpenMDAO. Drivers can only be placed in a
    Problem, and every problem has a Driver. Driver is the simplest driver that
    runs (solves using solve_nonlinear) a problem once.
    """

    def __init__(self):
        super(Driver, self).__init__()
        self.recorders = []

        # What this driver supports
        self.supports = OptionsDictionary(read_only=True)
        self.supports.add_option('inequality_constraints', True)
        self.supports.add_option('equality_constraints', True)
        self.supports.add_option('linear_constraints', False)
        self.supports.add_option('multiple_objectives', False)
        self.supports.add_option('two_sided_constraints', False)
        self.supports.add_option('integer_parameters', False)

        # This driver's options
        self.options = OptionsDictionary()

        self._params = OrderedDict()
        self._objs = OrderedDict()
        self._cons = OrderedDict()

        self._voi_sets = []
        self._vars_to_record = None

        # We take root during setup
        self.root = None

        self.iter_count = 0

    def _setup(self, root):
        """ Updates metadata for params, constraints and objectives, and
        check for errors. Also determines all variables that need to be
        gathered for case recording.
        """
        self.root = root

        params = OrderedDict()
        objs = OrderedDict()
        cons = OrderedDict()

        item_tups = [
            ('Parameter', self._params, params),
            ('Objective', self._objs, objs),
            ('Constraint', self._cons, cons)
        ]

        for item_name, item, newitem in item_tups:
            for name, meta in iteritems(item):
                rootmeta = root.unknowns.metadata(name)

                if MPI and 'src_indices' in rootmeta:
                    raise ValueError("'%s' is a distributed variable and may "
                                     "not be used as a parameter, objective, "
                                     "or constraint." % name)

                # Check validity of variable
                if name not in root.unknowns:
                    msg = "{} '{}' not found in unknowns."
                    msg = msg.format(item_name, name)
                    raise ValueError(msg)

                # Size is useful metadata to save
                if 'indices' in meta:
                    meta['size'] = len(meta['indices'])
                else:
                    meta['size'] = rootmeta['size']

                newitem[name] = meta

        self._params = params
        self._objs = objs
        self._cons = cons

        if self._vars_to_record is not None:
            for recorder in self.recorders:
                pnames, unames, rnames = recorder._filtered[self.root.pathname]

                self._vars_to_record['pnames'].update(pnames)
                self._vars_to_record['unames'].update(unames)
                self._vars_to_record['rnames'].update(rnames)

    def _map_voi_indices(self):
        poi_indices = {}
        qoi_indices = {}
        for name, meta in chain(iteritems(self._cons), iteritems(self._objs)):
            # set indices of interest
            if 'indices' in meta:
                qoi_indices[name] = meta['indices']

        for name, meta in iteritems(self._params):
            # set indices of interest
            if 'indices' in meta:
                poi_indices[name] = meta['indices']

        return poi_indices, qoi_indices

    def _of_interest(self, voi_list):
        """Return a list of tuples, with the given voi_list organized
        into tuples based on the previously defined grouping of VOIs.
        """
        vois = []
        remaining = set(voi_list)
        for voi_set in self._voi_sets:
            vois.append([])

        for i, voi_set in enumerate(self._voi_sets):
            for v in voi_list:
                if v in voi_set:
                    vois[i].append(v)
                    remaining.remove(v)

        vois = [tuple(x) for x in vois if x]

        for v in voi_list:
            if v in remaining:
                vois.append((v,))

        return vois

    def params_of_interest(self):
        """
        Returns
        -------
        list of tuples of str
            The list of params, organized into tuples according to previously
            defined VOI groups.
        """
        return self._of_interest(self._params)

    def outputs_of_interest(self):
        """
        Returns
        -------
        list of tuples of str
            The list of constraints and objectives, organized into tuples
            according to previously defined VOI groups.
        """
        return self._of_interest(list(chain(self._objs, self._cons)))

    def parallel_derivs(self, vnames):
        """
        Specifies that the named variables of interest are to be grouped
        together so that their derivatives can be solved for concurrently.

        Args
        ----
        vnames : iter of str
            The names of variables of interest that are to be grouped.
        """
        #make sure all vnames are params, constraints, or objectives
        found = set()
        for n in vnames:
            if not (n in self._params or n in self._objs or n in self._cons):
                raise RuntimeError("'%s' is not a param, objective, or "
                                   "constraint" % n)
        for grp in self._voi_sets:
            for vname in vnames:
                if vname in grp:
                    msg = "'%s' cannot be added to VOI set %s because it " + \
                          "already exists in VOI set: %s"
                    raise RuntimeError(msg % (vname, tuple(vnames), grp))

        param_intsect = set(vnames).intersection(self._params.keys())

        if param_intsect and len(param_intsect) != len(vnames):
            raise RuntimeError("%s cannot be grouped because %s are params and %s are not." %
                               (vnames, list(param_intsect),
                                list(set(vnames).difference(param_intsect))))

        if MPI:
            self._voi_sets.append(tuple(vnames))
        else:
            warnings.warn("parallel derivs %s specified but not running under MPI")

    def add_recorder(self, recorder):
        """
        Adds a recorder to the driver.

        Args
        ----
        recorder : BaseRecorder
           A recorder instance.
        """
        if not recorder._parallel and self._vars_to_record is None:
            self._vars_to_record = {
                'pnames' : set(),
                'unames' : set(),
                'rnames' : set()
            }

        self.recorders.append(recorder)

    def add_param(self, name, low=None, high=None, indices=None, adder=0.0, scaler=1.0):
        """
        Adds a parameter to this driver.

        Args
        ----
        name : string
           Name of the paramcomp in the root system.

        low : float or ndarray, optional
            Lower boundary for the param

        high : upper or ndarray, optional
            Lower boundary for the param

        indices : iter of int, optional
            If a param is an array, these indicate which entries are of
            interest for derivatives.

        adder : float or ndarray, optional
            Value to add to the model value to get the scaled value. Adder
            is first in precedence.

        scaler : float or ndarray, optional
            value to multiply the model value to get the scaled value. Scaler
            is second in precedence.
        """

        if low is None:
            low = -1e99
        elif isinstance(low, np.ndarray):
            low = low.flatten()

        if high is None:
            high = 1e99
        elif isinstance(high, np.ndarray):
            high = high.flatten()

        if isinstance(adder, np.ndarray):
            adder = adder.flatten()
        if isinstance(scaler, np.ndarray):
            scaler = scaler.flatten()

        # Scale the low and high values
        low = (low + adder)*scaler
        high = (high + adder)*scaler

        param = {}
        param['low'] = low
        param['high'] = high
        param['adder'] = adder
        param['scaler'] = scaler
        if indices:
            param['indices'] = np.array(indices, dtype=int)

        self._params[name] = param

    def get_params(self):
        """ Returns a dict of possibly distributed parameters.

        Returns
        -------
        dict
            Keys are the param object names, and the values are the param
            values.
        """
        uvec = self.root.unknowns
        params = OrderedDict()

        for key, meta in iteritems(self._params):
            params[key] = self._get_distrib_var(key, meta, 'parameter')

        return params

    def _get_distrib_var(self, name, meta, voi_type):
        uvec = self.root.unknowns
        comm = self.root.comm
        nproc = comm.size
        iproc = comm.rank

        if nproc > 1:
            owner = self.root._owning_ranks[name]
            if iproc == owner:
                flatval = uvec.flat[name]
            else:
                flatval = None
        else:
            owner = 0
            flatval = uvec.flat[name]

        if 'indices' in meta and not (nproc > 1 and owner != iproc):
            # Make sure our indices are valid
            try:
                flatval = flatval[meta['indices']]
            except IndexError:
                msg = "Index for {} '{}' is out of bounds. "
                msg += "Requested index: {}, "
                msg += "shape: {}."
                raise IndexError(msg.format(voi_type, name, meta['indices'],
                                            uvec.metadata(name)['shape']))

        if nproc > 1:
            flatval = comm.bcast(flatval, root=owner)

        scaler = meta['scaler']
        adder = meta['adder']

        if isinstance(scaler, np.ndarray) or isinstance(adder, np.ndarray) \
           or scaler != 1.0 or adder != 0.0:
            return (flatval + adder)*scaler
        else:
            return flatval

    def get_param_metadata(self):
        """ Returns a dict of parameter metadata.

        Returns
        -------
        dict
            Keys are the param object names, and the values are the param
            values.
        """
        return self._params

    def set_param(self, name, value):
        """ Sets a parameter.

        Args
        ----
        name : string
           Name of the paramcomp in the root system.

        val : ndarray or float
            value to set the parameter
        """
        if self.root.unknowns.flat[name].size == 0:
            return

        scaler = self._params[name]['scaler']
        adder = self._params[name]['adder']
        if isinstance(scaler, np.ndarray) or isinstance(adder, np.ndarray) \
           or scaler != 1.0 or adder != 0.0:
            value = value/scaler - adder
        else:
            value = value

        # Only set the indices we requested when we set the parameter.
        idx = self._params[name].get('indices')
        if idx is not None:
            self.root.unknowns[name][idx] = value
        else:
            self.root.unknowns[name] = value

    def add_objective(self, name, indices=None, adder=0.0, scaler=1.0):
        """ Adds an objective to this driver.

        Args
        ----
        name : string
            Promoted pathname of the output that will serve as the objective.

        indices : iter of int, optional
            If an objective is an array, these indicate which entries are of
            interest for derivatives.

        adder : float or ndarray, optional
            Value to add to the model value to get the scaled value. Adder
            is first in precedence.

        scaler : float or ndarray, optional
            value to multiply the model value to get the scaled value. Scaler
            is second in precedence.
        """

        if isinstance(adder, np.ndarray):
            adder = adder.flatten()
        if isinstance(scaler, np.ndarray):
            scaler = scaler.flatten()

        obj = {}
        obj['adder'] = adder
        obj['scaler'] = scaler
        if indices:
            obj['indices'] = indices
            if len(indices) > 1 and not self.supports['multiple_objectives']:
                raise RuntimeError("Multiple objective indices specified for "
                                   "variable '%s', but driver '%s' doesn't "
                                   "support multiple objectives." %
                                   (name, self.pathname))
        self._objs[name] = obj

    def get_objectives(self, return_type='dict'):
        """ Gets all objectives of this driver.

        Args
        ----
        return_type : string
            Set to 'dict' to return a dictionary, or set to 'array' to return a
            flat ndarray.

        Returns
        -------
        dict (for return_type 'dict')
            Key is the objective name string, value is an ndarray with the values.

        ndarray (for return_type 'array')
            Array containing all objective values in the order they were added.
        """
        uvec = self.root.unknowns
        objs = OrderedDict()

        for key, meta in iteritems(self._objs):
            objs[key] = self._get_distrib_var(key, meta, 'objective')

        return objs

    def add_constraint(self, name, lower=None, upper=None, equals=None,
                       linear=False, jacs=None, indices=None, adder=0.0,
                       scaler=1.0):
        """ Adds a constraint to this driver. For inequality constraints,
        `lower` or `upper` must be specified. For equality constraints, `equals`
        must be specified.

        Args
        ----
        name : string
            Promoted pathname of the output that will serve as the quantity to
            constrain.

        lower : float or ndarray, optional
             Constrain the quantity to be greater than this value.

        upper : float or ndarray, optional
             Constrain the quantity to be less than this value.

        equals : float or ndarray, optional
             Constrain the quantity to be equal to this value.

        linear : bool, optional
            Set to True if this constraint is linear with respect to all params
            so that it can be calculated once and cached.

        jacs : dict of functions, optional
            Dictionary of user-defined functions that return the flattened
            Jacobian of this constraint with repsect to the params of
            this driver, as indicated by the dictionary keys. Default is None
            to let OpenMDAO calculate all derivatives. Note, this is currently
            unsupported

        indices : iter of int, optional
            If a constraint is an array, these indicate which entries are of
            interest for derivatives.

        adder : float or ndarray, optional
            Value to add to the model value to get the scaled value. Adder
            is first in precedence.

        scaler : float or ndarray, optional
            value to multiply the model value to get the scaled value. Scaler
            is second in precedence.
        """

        if equals is not None and (lower is not None or upper is not None):
            msg = "Constraint '{}' cannot be both equality and inequality."
            raise RuntimeError(msg.format(name))
        if equals is not None and self.supports['equality_constraints'] is False:
            msg = "Driver does not support equality constraint '{}'."
            raise RuntimeError(msg.format(name))
        if equals is None and self.supports['inequality_constraints'] is False:
            msg = "Driver does not support inequality constraint '{}'."
            raise RuntimeError(msg.format(name))
        if lower is not None and upper is not None and self.supports['two_sided_constraints'] is False:
            msg = "Driver does not support 2-sided constraint '{}'."
            raise RuntimeError(msg.format(name))
        if lower is None and upper is None and equals is None:
            msg = "Constraint '{}' needs to define lower, upper, or equals."
            raise RuntimeError(msg.format(name))


        if isinstance(scaler, np.ndarray):
            scaler = scaler.flatten()
        if isinstance(adder, np.ndarray):
            adder = adder.flatten()
        if isinstance(lower, np.ndarray):
            lower = lower.flatten()
        if isinstance(upper, np.ndarray):
            upper = upper.flatten()
        if isinstance(equals, np.ndarray):
            equals = equals.flatten()

        con = {}
        con['lower'] = lower
        con['upper'] = upper
        con['equals'] = equals
        con['linear'] = linear
        con['adder'] = adder
        con['scaler'] = scaler
        con['jacs'] = jacs

        if indices:
            con['indices'] = indices
        self._cons[name] = con

    def get_constraints(self, ctype='all', lintype='all'):
        """ Gets all constraints for this driver.

        Args
        ----
        ctype : string
            Default is 'all'. Optionally return just the inequality constraints
            with 'ineq' or the equality constraints with 'eq'.

        lintype : string
            Default is 'all'. Optionally return just the linear constraints
            with 'linear' or the nonlinear constraints with 'nonlinear'.

        Returns
        -------
        dict
            Key is the constraint name string, value is an ndarray with the values.
        """
        uvec = self.root.unknowns
        cons = OrderedDict()

        for key, meta in iteritems(self._cons):

            if lintype == 'linear' and meta['linear'] == False:
                continue

            if lintype == 'nonlinear' and meta['linear']:
                continue

            if ctype == 'eq' and meta['equals'] is None:
                continue

            if ctype == 'ineq' and meta['equals'] is not None:
                continue

            scaler = meta['scaler']
            adder = meta['adder']

            cons[key] = self._get_distrib_var(key, meta, 'constraint')

        return cons

    def get_constraint_metadata(self):
        """ Returns a dict of constraint metadata.

        Returns
        -------
        dict
            Keys are the constraint object names, and the values are the param
            values.
        """
        return self._cons

    def _gather_vars(self, vec, varnames):
        '''
        Gathers and returns only variables listed in 
        `varnames` from the vector `vec`
        '''
        local_vars = []

        for name in varnames:
            if self.root.comm.rank == self.root._owning_ranks[name]:
                local_vars.append((name, vec[name]))

        all_vars = self.root.comm.gather(local_vars, root=0)

        if self.root.comm.rank == 0:
            return dict(itertools.chain(*all_vars))

    def record(self, metadata):
        '''
        Gathers variables for non-parallel case recorders and
        calls record for all recorders

        Args
        ----
        metadata: `dict`
        Metadata for iteration coordinate
        '''
        params = self.root.params
        unknowns = self.root.unknowns
        resids = self.root.resids

        if MPI and self._vars_to_record is not None:
            pnames = self._vars_to_record['pnames']
            unames = self._vars_to_record['unames']
            rnames = self._vars_to_record['rnames']
            
            params = self._gather_vars(params, pnames)
            unknowns = self._gather_vars(unknowns, unames)
            resids = self._gather_vars(resids, rnames)
        
        # If the recorder does not support parallel recording
        # we need to make sure we only record on rank 0.
        for recorder in self.recorders:
            if self.root.comm.rank == 0 or recorder._parallel:
                recorder.raw_record(params, unknowns, resids, metadata)

    def run(self, problem):
        """ Runs the driver. This function should be overriden when inheriting.

        Args
        ----
        problem : `Problem`
            Our parent `Problem`.
        """
        system = problem.root

        # Metadata Setup
        self.iter_count += 1
        metadata = create_local_meta(None, 'Driver')
        system.ln_solver.local_meta = metadata
        update_local_meta(metadata, (self.iter_count,))

        # Solve the system once and record results.
        system.solve_nonlinear(metadata=metadata)
<<<<<<< HEAD

        self.record(metadata)
=======
        for recorder in self.recorders:
            recorder.record(system.params, system.unknowns, system.resids, metadata)
>>>>>>> cb7482ee

    def generate_docstring(self):
        """
        Generates a numpy-style docstring for a user-created Driver class.

        Returns
        -------
        docstring : str
                string that contains a basic numpy docstring.
        """
        #start the docstring off
        docstring = '\t\"\"\"\n'

        #Put options into docstring
        from openmdao.core.options import OptionsDictionary
        firstTime = 1
        v = vars(self)
        for key, value in v.items():
            if type(value)==OptionsDictionary:
                if firstTime:  #start of Options docstring
                    docstring += '\n\tOptions\n\t----------\n'
                    firstTime = 0
                for (name, val) in sorted(value.items()):
                        docstring += "    "+name
                        docstring += " :  " + type(val).__name__
                        docstring += "(" + str(val) + ")\n"
                        desc = value._options[name]['desc']
                        if(desc):
                            docstring += "        " + desc + "\n"
        #finish up docstring
        docstring += '\n\t\"\"\"\n'
        return docstring<|MERGE_RESOLUTION|>--- conflicted
+++ resolved
@@ -610,7 +610,7 @@
         # we need to make sure we only record on rank 0.
         for recorder in self.recorders:
             if self.root.comm.rank == 0 or recorder._parallel:
-                recorder.raw_record(params, unknowns, resids, metadata)
+                recorder.record(params, unknowns, resids, metadata)
 
     def run(self, problem):
         """ Runs the driver. This function should be overriden when inheriting.
@@ -630,13 +630,8 @@
 
         # Solve the system once and record results.
         system.solve_nonlinear(metadata=metadata)
-<<<<<<< HEAD
 
         self.record(metadata)
-=======
-        for recorder in self.recorders:
-            recorder.record(system.params, system.unknowns, system.resids, metadata)
->>>>>>> cb7482ee
 
     def generate_docstring(self):
         """
