--- conflicted
+++ resolved
@@ -1,9 +1,6 @@
 import sys
 from collections import namedtuple, OrderedDict
 import numpy
-
-from openmdao.core.mpiwrap import debug
-
 
 VecTuple = namedtuple('VecTuple', 'unknowns, dunknowns, resids, dresids, params, dparams')
 
@@ -78,21 +75,11 @@
         # up to the column corresponding to the named variable
         offset = numpy.sum(self._local_unknown_sizes[:, :self.unknowns._var_idx(uname)])
 
-<<<<<<< HEAD
-        debug('self._local_unknown_sizes:\n %s' % self._local_unknown_sizes)
-
-=======
->>>>>>> 1acc0744
         if 'param_idxs' in pmeta:
             raise NotImplementedError("distrib comps not supported yet")
         else:
             arg_idxs = self.params.make_idx_array(0, pmeta['size'])
 
-<<<<<<< HEAD
-        debug('arg_idxs: %s' % arg_idxs)
-
-=======
->>>>>>> 1acc0744
         src_idxs = arg_idxs + offset
 
         rank = self.comm.rank if self.comm else 0
@@ -100,13 +87,6 @@
         tgt_idxs = tgt_start + self.params._slices[pname][0] + \
                      self.params.make_idx_array(0, len(arg_idxs))
 
-<<<<<<< HEAD
-        debug('rank: %s' % rank)
-        debug('tgt_start: %s' % tgt_start)
-        debug('tgt_idxs: %s' % tgt_idxs)
-
-=======
->>>>>>> 1acc0744
         return src_idxs, tgt_idxs
 
     def _setup_data_transfer(self, sys_pathname, my_params):
@@ -244,8 +224,6 @@
         self.impl_factory = impl
         self.comm = comm
 
-        from openmdao.core.mpiwrap import debug
-
         # create implementation specific VecWrappers
         self.unknowns  = self.impl_factory.create_src_vecwrapper(sys_pathname, comm)
         self.dunknowns = self.impl_factory.create_src_vecwrapper(sys_pathname, comm)
@@ -255,21 +233,16 @@
         self.dparams   = self.impl_factory.create_tgt_vecwrapper(sys_pathname, comm)
 
         # populate the VecWrappers with data
-        debug("VarManager init() setup unknown vectors")
         self.unknowns.setup(unknowns_dict, store_byobjs=True)
         self.dunknowns.setup(unknowns_dict)
         self.resids.setup(unknowns_dict)
         self.dresids.setup(unknowns_dict)
 
-        debug("VarManager init() setup param vectors")
-        #debug("VarManager init() %s" % params_dict)
-
         self.params.setup(None, params_dict, self.unknowns,
                                 my_params, connections, store_byobjs=True)
         self.dparams.setup(None, params_dict, self.unknowns,
                                  my_params, connections)
 
-        debug("VarManager init() setup data xfer for %s, params=%s" % (sys_pathname, my_params))
         self._setup_data_transfer(sys_pathname, my_params)
 
 
