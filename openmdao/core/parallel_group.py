""" Defines the base class for a ParallelGroup in OpenMDAO. ParallelGroup is
used for systems of `Components` or `Groups` that can be run in parallel."""

import warnings
from collections import OrderedDict
from six import itervalues

from openmdao.core.component import Component
from openmdao.core.group import Group
from openmdao.core.mpi_wrap import MPI


class ParallelGroup(Group):
    """ParallelGroup is used for systems of `Components` or `Groups` that can
    be run in parallel.

    Options
    -------
    fd_options['force_fd'] :  bool(False)
        Set to True to finite difference this system.
    fd_options['form'] :  str('forward')
        Finite difference mode. (forward, backward, central) You can also set to 'complex_step' to peform the complex step method if your components support it.
    fd_options['step_size'] :  float(1e-06)
        Default finite difference stepsize
    fd_options['step_type'] :  str('absolute')
        Set to absolute, relative

    """

    def apply_nonlinear(self, params, unknowns, resids, metadata=None):
        """ Evaluates the residuals of our children systems.

        Args
        ----
        params : `VecWrapper`
            `VecWrapper` containing parameters. (p)

        unknowns : `VecWrapper`
            `VecWrapper`  containing outputs and states. (u)

        resids : `VecWrapper`
            `VecWrapper` containing residuals. (r)

        metadata : dict, optional
            Dictionary containing execution metadata (e.g. iteration
            coordinate).
        """

        # full scatter
        self._transfer_data()

        for sub in self._local_subsystems:
            if isinstance(sub, Component):
                sub.apply_nonlinear(sub.params, sub.unknowns, sub.resids)
            else:
                sub.apply_nonlinear(sub.params, sub.unknowns, sub.resids,
                                    metadata)

    def children_solve_nonlinear(self, metadata):
        """Loops over our children systems and asks them to solve."""

        # full scatter
        self._transfer_data()

        for sub in self._local_subsystems:
            if isinstance(sub, Component):
                sub.solve_nonlinear(sub.params, sub.unknowns, sub.resids)
            else:
                sub.solve_nonlinear(sub.params, sub.unknowns, sub.resids,
                                    metadata)

    def get_req_procs(self):
        """
        Returns
        -------
        tuple
            A tuple of the form (min_procs, max_procs), indicating the min and
            max processors usable by this `ParallelGroup`.
        """
        min_procs = 0
        max_procs = 0

        for sub in itervalues(self._subsystems):
            sub_min, sub_max = sub.get_req_procs()
            #min_procs += sub_min
            if sub_min > min_procs:
                min_procs = sub_min
            if max_procs is not None:
                if sub_max is None:
                    max_procs = None
                else:
                    max_procs += sub_max

        if min_procs == 0:
            min_procs = 1

        if max_procs == 0:
            max_procs = 1

        return (min_procs, max_procs)

    def _setup_communicators(self, comm, parent_dir):
        """
        Assign communicator to this `ParallelGroup` and all of its subsystems.

        Args
        ----
        comm : an MPI communicator (real or fake)
            The communicator being offered by the parent system.

        parent_dir : str
            Absolute dir of parent `System`.
        """
        self.comm = comm
        self._local_subsystems = []

        # If we're not runnin in MPI, make this just a serial Group
        if not MPI or not self.is_active():
            super(ParallelGroup, self)._setup_communicators(comm, parent_dir)
            return

        self._setup_dir(parent_dir)

        size = comm.size
        rank = comm.rank

        subsystems = []
        requested_procs = []
        max_req_procs = []
        for system in itervalues(self._subsystems):
            subsystems.append(system)
            minproc, maxproc = system.get_req_procs()
            assert(minproc > 0)
            requested_procs.append(minproc)
            max_req_procs.append(maxproc)

        assigned_procs = [0]*len(subsystems)

        assigned = 0

        requested = sum(requested_procs)

        _, mx = self.get_req_procs()
        if mx is None:
            limit = size
            max_requested = size
        else:
            max_requested = sum(max_req_procs)
            limit = min(size, max_requested)

        # first, just use simple round robin assignment of requested procs
        # until everybody has what they asked for or we run out
        if requested:
            if size >= requested: # we have enough for all subsystems
                while assigned < limit:
                    for i, system in enumerate(subsystems):
                        if max_req_procs[i] is None or \
                           assigned_procs[i] < max_req_procs[i]:
                            assigned_procs[i] += 1
                            assigned += 1
                            if assigned == limit:
                                break

                for i, sub in enumerate(subsystems):
                    if requested_procs[i] > assigned_procs[i]:
                        raise RuntimeError("subsystem group %s requested %d "
                                           "processes but got %s" %
                                           (sub.pathname, requested_procs[i],
                                           assigned_procs[i]))

                # create buckets (one sub per bucket) to be consistent in how
                # we split procs below
                buckets = [(n,[i]) for i,n in enumerate(assigned_procs)]

            else: # we don't have enough, so have to group subsystems
                remaining = size
                # sort req procs in descending order
                tups = sorted([(n,i) for i,n in enumerate(requested_procs)],
                              reverse=True)
                buckets = []
                for i, (req, sub_idx) in enumerate(tups):
                    if remaining >= req:
                        buckets.append((req, [sub_idx]))
                        remaining -= req
                    elif i == 0:
                        # since we sorted in descending order by number of
                        # requested procs, only in the first iteration is there
                        # a chance that we've requested more procs than we have
                        raise RuntimeError("subsystem %s requested %d processes "
                                           "but got %d" %
                                                (subsystems[sub_idx].pathname,
                                                 req, remaining))
                    else: # we already have one in the bucket list that's big enough.
                        # go through buckets, find all that are big enough, and
                        # add the current sub to the one with the fewest number
                        # of subs already in it. In the event of a tie, take
                        # the bucket with the lowest number of requested procs.
                        lenlist = sorted([b for b in buckets if b[0]>=req],
                                         key=lambda t: len(t[1]))
                        shortest = len(lenlist[0][1])
                        final = sorted(b for b in lenlist
                                                if len(b[1]) == shortest)
                        final[0][1].append(sub_idx)

                warnings.warn("Group '%s' requested %d processes to run fully "
                              "in parallel, but it only got %d" % (self.pathname,
                                                             requested, size))

                # if we have any procs left over, apply them to any sub that
                # can use them
                while remaining > 0:
                    for i,b in enumerate(buckets):
                        procs, subs = b
                        for sub_idx in subs:
                            if (max_req_procs[sub_idx] is None or
                                       max_req_procs[sub_idx] > procs):
                                buckets[i] = (procs+1, subs)
                                remaining -= 1
                                break
                        if remaining == 0:
                            break

                assigned = size - remaining

        # a 'color' is assigned to each subsystem, with
        # an entry for each processor it will be given
        # e.g. [0, 1, 1, 1, 1, 2, 2, 3, 3, 3, UND, UND]
        color = []
        for i, b in enumerate(buckets):
            procs, _ = b
            color.extend([i]*procs)

        if size > assigned:
            color.extend([MPI.UNDEFINED]*(size-assigned))

        # create a sub-communicator for each color and
        # get the one assigned to our color/process
        rank_color = color[rank]
        sub_comm = comm.Split(rank_color)

        if sub_comm == MPI.COMM_NULL:
            return

<<<<<<< HEAD
        for i, b in enumerate(buckets):
            procs, subs = b
            for sub_idx in subs:
                sub = subsystems[sub_idx]
                if i == rank_color:
                    self._local_subsystems.append(sub)
                    sub._setup_communicators(sub_comm)
                else:
                    sub._setup_communicators(MPI.COMM_NULL)
=======
        for i, sub in enumerate(itervalues(self._subsystems)):
            if i == rank_color:
                self._local_subsystems.append(sub)
                sub._setup_communicators(sub_comm, self._sysdata.absdir)
            else:
                sub._setup_communicators(MPI.COMM_NULL, self._sysdata.absdir)
>>>>>>> 603947b1

    def list_auto_order(self):
        """
        Returns
        -------
        list of str
            Names of subsystems listed in their current order, since
            order is irrelevant in a ParallelGroup.

        list of str
            This will always be an empty list.
        """
        return [s.name for s in self.subsystems()], []<|MERGE_RESOLUTION|>--- conflicted
+++ resolved
@@ -241,24 +241,15 @@
         if sub_comm == MPI.COMM_NULL:
             return
 
-<<<<<<< HEAD
         for i, b in enumerate(buckets):
             procs, subs = b
             for sub_idx in subs:
                 sub = subsystems[sub_idx]
                 if i == rank_color:
                     self._local_subsystems.append(sub)
-                    sub._setup_communicators(sub_comm)
+                    sub._setup_communicators(sub_comm, self._sysdata.absdir)
                 else:
-                    sub._setup_communicators(MPI.COMM_NULL)
-=======
-        for i, sub in enumerate(itervalues(self._subsystems)):
-            if i == rank_color:
-                self._local_subsystems.append(sub)
-                sub._setup_communicators(sub_comm, self._sysdata.absdir)
-            else:
-                sub._setup_communicators(MPI.COMM_NULL, self._sysdata.absdir)
->>>>>>> 603947b1
+                    sub._setup_communicators(MPI.COMM_NULL, self._sysdata.absdir)
 
     def list_auto_order(self):
         """
