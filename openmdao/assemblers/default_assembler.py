"""Define the DefaultAssembler class."""
from __future__ import division
import numpy as np

from six.moves import range

from openmdao.assemblers.assembler import Assembler


class DefaultAssembler(Assembler):
    """
    Default <Assembler> implementation.
    """

    def _compute_transfers(self, nsub_allprocs, var_range,
                           subsystems_myproc, subsystems_inds):
        """
        Compute the transfer indices.

        Parameters
        ----------
        nsub_allprocs : int
            number of subsystems on all procs.
        var_range : [int, int]
            variable index range for the current system.
        subsystems_myproc : [System, ...]
            list of subsystems on my proc.
        subsystems_inds : [int, ...]
            list of indices of subsystems on this proc among all subsystems.

        Returns
        -------
        xfer_in_inds : dict of int ndarray[:]
            input indices of global transfer.
        xfer_out_inds : dict of int ndarray[:]
            output indices of global transfer.
        fwd_xfer_in_inds : [dict of int ndarray[:], ...]
            list of input indices of forward transfers.
        fwd_xfer_out_inds : [dict of int ndarray[:], ...]
            list of output indices of forward transfers.
        rev_xfer_in_inds : [dict of int ndarray[:], ...]
            list of input indices of reverse transfers.
        rev_xfer_out_inds : [dict of int ndarray[:], ...]
            list of output indices of reverse transfers.
        """
        in_set_indices = self._var_set_indices['input']
        out_set_indices = self._var_set_indices['output']

        # Input and output variable allproc index ranges
        in_ind1, in_ind2 = var_range['input']
        out_ind1, out_ind2 = var_range['output']

        # Subsystem index for each allproc input and output
        in_isub_var = -np.ones(in_ind2 - in_ind1, int)
        out_isub_var = -np.ones(out_ind2 - out_ind1, int)

        # Loop over local subsystems to populate in_isub_var, out_isub_var
        for ind, subsys in enumerate(subsystems_myproc):
            isub = subsystems_inds[ind]

            # Input and output variable allproc index ranges for subsystem
            sub_var_range = subsys._var_allprocs_idx_range
            sub_in_ind1, sub_in_ind2 = sub_var_range['input']
            sub_out_ind1, sub_out_ind2 = sub_var_range['output']

            # For each allproc var, determine which subsystem it belongs to
            for in_ind in range(in_ind1, in_ind2):
                if sub_in_ind1 <= in_ind < sub_in_ind2:
                    in_isub_var[in_ind - in_ind1] = isub
            for out_ind in range(out_ind1, out_ind2):
                if sub_out_ind1 <= out_ind < sub_out_ind2:
                    out_isub_var[out_ind - out_ind1] = isub

        # Simply initialize empty dictionaries
        xfer_in_inds = {}
        xfer_out_inds = {}
        fwd_xfer_in_inds = [{} for sub_ind in range(nsub_allprocs)]
        fwd_xfer_out_inds = [{} for sub_ind in range(nsub_allprocs)]
        rev_xfer_in_inds = [{} for sub_ind in range(nsub_allprocs)]
        rev_xfer_out_inds = [{} for sub_ind in range(nsub_allprocs)]
        for iset in range(len(self._var_sizes_by_set['input'])):
            for jset in range(len(self._var_sizes_by_set['output'])):
                xfer_in_inds[iset, jset] = []
                xfer_out_inds[iset, jset] = []
                for sub_ind in range(nsub_allprocs):
                    fwd_xfer_in_inds[sub_ind][iset, jset] = []
                    fwd_xfer_out_inds[sub_ind][iset, jset] = []
                    rev_xfer_in_inds[sub_ind][iset, jset] = []
                    rev_xfer_out_inds[sub_ind][iset, jset] = []

        # Input and output variable allproc index ranges
        in_ind1, in_ind2 = var_range['input']
        out_ind1, out_ind2 = var_range['output']

        # Loop over allprocs inputs
        for in_ind in range(in_ind1, in_ind2):
            # For each input, get the input and source output names (abs names)
            iabs = self._var_allprocs_abs_names['input'][in_ind]
            oabs = self._abs_input2src[iabs]

            # This means hanging input
            if oabs is None:
                continue

            # Get the global index of the source output
            out_ind = self._var_allprocs_abs2idx_io[oabs]

            # Only continue if the source output is owned by the current system
            if out_ind1 <= out_ind < out_ind2:

                # Get the subsystem owning the input and source output
                in_isub = in_isub_var[in_ind - in_ind1]
                out_isub = out_isub_var[out_ind - out_ind1]

                # Only continue if the input and output are in different subsystems
                if in_isub != -1 and in_isub != out_isub:

                    # Get varset info
                    in_iset, in_ivar_set = in_set_indices[in_ind, :]
                    out_iset, out_ivar_set = out_set_indices[out_ind, :]

<<<<<<< HEAD
                    # Get the sizes array for the correct varset
                    in_sizes = self._variable_sizes['input'][in_iset]
                    out_sizes = self._variable_sizes['output'][out_iset]
=======
                    in_sizes = self._var_sizes_by_set['input'][in_iset]
                    out_sizes = self._var_sizes_by_set['output'][out_iset]
>>>>>>> 89ddcaa5

                    # Get the src_indices for the input
                    ind1, ind2 = self._src_indices_range[in_ivar_set, :]
                    inds = self._src_indices[ind1:ind2]

                    # We need to figure out the indices of the src output
                    output_inds = np.zeros(inds.shape[0], int)

                    # Loop over all procs because the src can come from any or all procs
                    ind1, ind2 = 0, 0
                    for iproc in range(self._comm.size):
                        # ind1 = np.sum(out_sizes[:iproc, out_ivar_set])
                        # ind2 = np.sum(out_sizes[:iproc+1, out_ivar_set])
                        ind2 += out_sizes[iproc, out_ivar_set]

                        # The part of src on iproc
                        on_iproc = np.logical_and(ind1 <= inds, inds < ind2)

                        # This converts from iproc-then-ivar to ivar-then-iproc ordering
                        # Subtract off part of previous procs
                        # Then add all variables on previous procs
                        # Then all previous variables on this proc
                        # - np.sum(out_sizes[:iproc, out_ivar_set])
                        # + np.sum(out_sizes[:iproc, :])
                        # + np.sum(out_sizes[iproc, :out_ivar_set])
                        # + inds
                        offset = -ind1
                        offset += np.sum(out_sizes[:iproc, :])
                        offset += np.sum(out_sizes[iproc, :out_ivar_set])
                        output_inds[on_iproc] = inds[on_iproc] + offset

                        ind1 += out_sizes[iproc, out_ivar_set]

                    # Now compute input indices in ivar-then-iproc ordering as before
                    iproc = self._comm.rank
                    ind1 = ind2 = np.sum(in_sizes[:iproc, :])
                    ind1 += np.sum(in_sizes[iproc, :in_ivar_set])
                    ind2 += np.sum(in_sizes[iproc, :in_ivar_set + 1])
                    input_inds = np.arange(ind1, ind2)

                    xfer_in_inds[in_iset, out_iset].append(input_inds)
                    xfer_out_inds[in_iset, out_iset].append(output_inds)

                    # rev mode wouldn't work for GS with a parallel group
                    if out_isub != -1:
                        key = (in_iset, out_iset)
                        fwd_xfer_in_inds[in_isub][key].append(input_inds)
                        fwd_xfer_out_inds[in_isub][key].append(output_inds)
                        rev_xfer_in_inds[out_isub][key].append(input_inds)
                        rev_xfer_out_inds[out_isub][key].append(output_inds)

        def merge(indices_list):
            if len(indices_list) > 0:
                return np.concatenate(indices_list)
            else:
                return np.array([], int)

        for iset in range(len(self._var_sizes_by_set['input'])):
            for jset in range(len(self._var_sizes_by_set['output'])):
                xfer_in_inds[iset, jset] = merge(xfer_in_inds[iset, jset])
                xfer_out_inds[iset, jset] = merge(xfer_out_inds[iset, jset])
                for sub_ind in range(nsub_allprocs):
                    fwd_xfer_in_inds[sub_ind][iset, jset] = \
                        merge(fwd_xfer_in_inds[sub_ind][iset, jset])
                    fwd_xfer_out_inds[sub_ind][iset, jset] = \
                        merge(fwd_xfer_out_inds[sub_ind][iset, jset])
                    rev_xfer_in_inds[sub_ind][iset, jset] = \
                        merge(rev_xfer_in_inds[sub_ind][iset, jset])
                    rev_xfer_out_inds[sub_ind][iset, jset] = \
                        merge(rev_xfer_out_inds[sub_ind][iset, jset])

        return (xfer_in_inds, xfer_out_inds, fwd_xfer_in_inds, fwd_xfer_out_inds,
                rev_xfer_in_inds, rev_xfer_out_inds)<|MERGE_RESOLUTION|>--- conflicted
+++ resolved
@@ -119,14 +119,9 @@
                     in_iset, in_ivar_set = in_set_indices[in_ind, :]
                     out_iset, out_ivar_set = out_set_indices[out_ind, :]
 
-<<<<<<< HEAD
                     # Get the sizes array for the correct varset
-                    in_sizes = self._variable_sizes['input'][in_iset]
-                    out_sizes = self._variable_sizes['output'][out_iset]
-=======
                     in_sizes = self._var_sizes_by_set['input'][in_iset]
                     out_sizes = self._var_sizes_by_set['output'][out_iset]
->>>>>>> 89ddcaa5
 
                     # Get the src_indices for the input
                     ind1, ind2 = self._src_indices_range[in_ivar_set, :]
