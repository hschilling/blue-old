"""Backtracking line search using the Armijo-Goldstein condition."""

from math import isnan

import numpy as np

from openmdao.solvers.solver import NonlinearSolver


class BacktrackingLineSearch(NonlinearSolver):
    """Backtracking line search."""

    SOLVER = 'NL: BKTKG'

<<<<<<< HEAD
    def __init__(self, **kwargs):
        """Backtracking line search using the Armijo-Goldstein condition."""
        super(BacktrackingLineSearch, self).__init__(**kwargs)

=======
>>>>>>> 38618056
    def _declare_options(self):
        """Declare options before kwargs are processed in the init method."""
        opt = self.options
        opt['maxiter'] = 5

<<<<<<< HEAD
        opt.declare('solve_subsystems', value=True,
                    desc='Set to True to solve subsystems. You may need '
                         'this for solvers nested under Newton.')
=======
        opt.declare(
            'bound_enforcement', value='vector', values=['vector', 'scalar', 'wall'],
            desc="If this is set to 'vector', the entire vector is backtracked together " +
                "when a bound is violated. If this is set to 'scalar', only the violating " +
                "entries are set to the bound and then the backtracking occurs on the vector " +
                "as a whole. If this is set to 'wall', only the violating entries are set " +
                "to the bound, and then the backtracking follows the wall - i.e., the " +
                "violating entries do not change during the line search.")
>>>>>>> 38618056
        opt.declare('rho', value=0.5, desc="Backtracking multiplier.")
        opt.declare('alpha', value=1.0, desc="Initial line search step.")
        # opt.declare('c', value=0.5, desc="Slope check trigger.")

    def _iter_initialize(self):
        """Perform any necessary pre-processing operations.

        Returns
        -------
        float
            initial error.
        float
            error at the first iteration.
        """
        system = self._system
        self.alpha = self.options['alpha']

        u = system._outputs
        du = system._vectors['output']['linear']

        norm0 = self._iter_get_norm()
        if norm0 == 0.0:
            norm0 = 1.0

        u.add_scal_vec(self.alpha, du)

        if self.options['bound_enforcement'] == 'vector':
            u._enforce_bounds_vector(du, self.alpha, system._lower_bounds, system._upper_bounds)
        elif self.options['bound_enforcement'] == 'scalar':
            u._enforce_bounds_scalar(du, self.alpha, system._lower_bounds, system._upper_bounds)
        elif self.options['bound_enforcement'] == 'wall':
            u._enforce_bounds_wall(du, self.alpha, system._lower_bounds, system._upper_bounds)

        norm = self._iter_get_norm()
        return norm0, norm

    def _iter_execute(self):
        """Perform the operations in the iteration loop."""
        system = self._system
        u = system._outputs
        du = system._vectors['output']['linear']

        u.add_scal_vec(-self.alpha, du)
        self.alpha *= self.options['rho']
        u.add_scal_vec(self.alpha, du)<|MERGE_RESOLUTION|>--- conflicted
+++ resolved
@@ -11,33 +11,18 @@
     """Backtracking line search."""
 
     SOLVER = 'NL: BKTKG'
-
-<<<<<<< HEAD
-    def __init__(self, **kwargs):
-        """Backtracking line search using the Armijo-Goldstein condition."""
-        super(BacktrackingLineSearch, self).__init__(**kwargs)
-
-=======
->>>>>>> 38618056
     def _declare_options(self):
         """Declare options before kwargs are processed in the init method."""
         opt = self.options
         opt['maxiter'] = 5
-
-<<<<<<< HEAD
-        opt.declare('solve_subsystems', value=True,
-                    desc='Set to True to solve subsystems. You may need '
-                         'this for solvers nested under Newton.')
-=======
         opt.declare(
             'bound_enforcement', value='vector', values=['vector', 'scalar', 'wall'],
             desc="If this is set to 'vector', the entire vector is backtracked together " +
-                "when a bound is violated. If this is set to 'scalar', only the violating " +
-                "entries are set to the bound and then the backtracking occurs on the vector " +
-                "as a whole. If this is set to 'wall', only the violating entries are set " +
-                "to the bound, and then the backtracking follows the wall - i.e., the " +
-                "violating entries do not change during the line search.")
->>>>>>> 38618056
+                 "when a bound is violated. If this is set to 'scalar', only the violating " +
+                 "entries are set to the bound and then the backtracking occurs on the vector " +
+                 "as a whole. If this is set to 'wall', only the violating entries are set " +
+                 "to the bound, and then the backtracking follows the wall - i.e., the " +
+                 "violating entries do not change during the line search.")
         opt.declare('rho', value=0.5, desc="Backtracking multiplier.")
         opt.declare('alpha', value=1.0, desc="Initial line search step.")
         # opt.declare('c', value=0.5, desc="Slope check trigger.")
